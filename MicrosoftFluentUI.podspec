--- conflicted
+++ resolved
@@ -30,14 +30,8 @@
 
   s.subspec 'ActivityIndicator_ios' do |activityindicator_ios|
     activityindicator_ios.platform = :ios
-<<<<<<< HEAD
-    activityindicator_ios.dependency 'MicrosoftFluentUI/ActivityViewAnimating_ios'
-    activityindicator_ios.source_files = ["ios/FluentUI/ActivityIndicator/**/*.{swift,h}",
-                                          "ios/FluentUI/Vnext/ActivityIndicator/**/*.{swift,h}"]
-=======
     activityindicator_ios.dependency 'MicrosoftFluentUI/Core_ios'
     activityindicator_ios.source_files = ["ios/FluentUI/ActivityIndicator/**/*.{swift,h}"]
->>>>>>> ee57d1c5
   end
 
   s.subspec 'BadgeField_ios' do |badgefield_ios|
