--- conflicted
+++ resolved
@@ -7,91 +7,17 @@
 	objects = {
 
 /* Begin PBXBuildFile section */
-		0AE9A4BE25E5A9AE00281E0C /* HeaderFooterTokens.swift in Sources */ = {isa = PBXBuildFile; fileRef = 0AE9A4BD25E5A9AE00281E0C /* HeaderFooterTokens.swift */; };
-		0AE9A4BF25E5A9AE00281E0C /* HeaderFooterTokens.swift in Sources */ = {isa = PBXBuildFile; fileRef = 0AE9A4BD25E5A9AE00281E0C /* HeaderFooterTokens.swift */; };
-		0AE9A4C525E5A9DD00281E0C /* MSFHeaderFooterTokens.generated.swift in Sources */ = {isa = PBXBuildFile; fileRef = 0AE9A4C425E5A9DD00281E0C /* MSFHeaderFooterTokens.generated.swift */; };
-		0AE9A4C625E5A9DD00281E0C /* MSFHeaderFooterTokens.generated.swift in Sources */ = {isa = PBXBuildFile; fileRef = 0AE9A4C425E5A9DD00281E0C /* MSFHeaderFooterTokens.generated.swift */; };
 		0BCEFADE2485FEC00088CEE5 /* PopupMenuProtocols.swift in Sources */ = {isa = PBXBuildFile; fileRef = 0BCEFADD2485FEC00088CEE5 /* PopupMenuProtocols.swift */; };
 		1168630422E131CF0088B302 /* TabBarItemView.swift in Sources */ = {isa = PBXBuildFile; fileRef = 1168630222E131CF0088B302 /* TabBarItemView.swift */; };
 		1168630622E131CF0088B302 /* TabBarView.swift in Sources */ = {isa = PBXBuildFile; fileRef = 1168630322E131CF0088B302 /* TabBarView.swift */; };
 		118D9848230BBA2300BC0B72 /* TabBarItem.swift in Sources */ = {isa = PBXBuildFile; fileRef = 118D9847230BBA2300BC0B72 /* TabBarItem.swift */; };
 		22010B702523CB2D00FF1F10 /* ActivityViewAnimating.swift in Sources */ = {isa = PBXBuildFile; fileRef = 22010B6F2523CB2D00FF1F10 /* ActivityViewAnimating.swift */; };
 		22EABB1A2509AAD100C4BE72 /* IndeterminateProgressBarView.swift in Sources */ = {isa = PBXBuildFile; fileRef = 22EABB192509AAD100C4BE72 /* IndeterminateProgressBarView.swift */; };
-<<<<<<< HEAD
-		22EABB1B250A196200C4BE72 /* IndeterminateProgressBarView.swift in Sources */ = {isa = PBXBuildFile; fileRef = 22EABB192509AAD100C4BE72 /* IndeterminateProgressBarView.swift */; };
-		3F37B51425C8DB0E007EE062 /* AnimationCompletionModifier.swift in Sources */ = {isa = PBXBuildFile; fileRef = 3FDF1C9325C0C066000ED4F3 /* AnimationCompletionModifier.swift */; };
-		3F4FB92D25B25843008AB7CC /* UIKit+SwiftUI_interoperability.swift in Sources */ = {isa = PBXBuildFile; fileRef = 3F4FB92C25B25843008AB7CC /* UIKit+SwiftUI_interoperability.swift */; };
-		3F4FB92E25B25843008AB7CC /* UIKit+SwiftUI_interoperability.swift in Sources */ = {isa = PBXBuildFile; fileRef = 3F4FB92C25B25843008AB7CC /* UIKit+SwiftUI_interoperability.swift */; };
-		3F4FB96125B25D51008AB7CC /* DrawerController.swift in Sources */ = {isa = PBXBuildFile; fileRef = A5B87AF3211E16360038C37C /* DrawerController.swift */; };
-		3F4FB96625B25D54008AB7CC /* DrawerPresentationController.swift in Sources */ = {isa = PBXBuildFile; fileRef = A5B87AF5211E16360038C37C /* DrawerPresentationController.swift */; };
-		3F4FB96725B25D57008AB7CC /* DrawerTransitionAnimator.swift in Sources */ = {isa = PBXBuildFile; fileRef = A5B87AF4211E16360038C37C /* DrawerTransitionAnimator.swift */; };
-		3F4FB97225B25E04008AB7CC /* Drawer.swift in Sources */ = {isa = PBXBuildFile; fileRef = 3F4FB96D25B25E04008AB7CC /* Drawer.swift */; };
-		3F4FB97425B25E04008AB7CC /* SlideOverPanel.swift in Sources */ = {isa = PBXBuildFile; fileRef = 3F4FB96E25B25E04008AB7CC /* SlideOverPanel.swift */; };
-		3F4FB97625B25E04008AB7CC /* Drawer+UIKit.swift in Sources */ = {isa = PBXBuildFile; fileRef = 3F4FB96F25B25E04008AB7CC /* Drawer+UIKit.swift */; };
-		3F4FB97825B25E04008AB7CC /* SideOverPanel+Modifiers.swift in Sources */ = {isa = PBXBuildFile; fileRef = 3F4FB97025B25E04008AB7CC /* SideOverPanel+Modifiers.swift */; };
-		3FDF1C9425C0C066000ED4F3 /* AnimationCompletionModifier.swift in Sources */ = {isa = PBXBuildFile; fileRef = 3FDF1C9325C0C066000ED4F3 /* AnimationCompletionModifier.swift */; };
-=======
->>>>>>> 9c89f1c6
 		497DC2D924185885008D86F8 /* PillButtonBar.swift in Sources */ = {isa = PBXBuildFile; fileRef = 497DC2D724185885008D86F8 /* PillButtonBar.swift */; };
 		497DC2DB24185885008D86F8 /* PillButton.swift in Sources */ = {isa = PBXBuildFile; fileRef = 497DC2D824185885008D86F8 /* PillButton.swift */; };
-<<<<<<< HEAD
-		497DC2DC24185885008D86F8 /* PillButton.swift in Sources */ = {isa = PBXBuildFile; fileRef = 497DC2D824185885008D86F8 /* PillButton.swift */; };
-		5320362525D4803600DE9E1D /* CommandBarButton.swift in Sources */ = {isa = PBXBuildFile; fileRef = FC414E2A25887A4B00069E73 /* CommandBarButton.swift */; };
-		5320362625D4803600DE9E1D /* CommandBarItem.swift in Sources */ = {isa = PBXBuildFile; fileRef = FC414E4E2588B65C00069E73 /* CommandBarItem.swift */; };
-		5320362725D4803600DE9E1D /* CommandBar.swift in Sources */ = {isa = PBXBuildFile; fileRef = FC414E1E258876FB00069E73 /* CommandBar.swift */; };
-		5320362825D4803600DE9E1D /* CommandBarButtonGroupView.swift in Sources */ = {isa = PBXBuildFile; fileRef = FC414E242588798000069E73 /* CommandBarButtonGroupView.swift */; };
-		53224E6A25DF473D0063FBDB /* MSFListCellTokens.generated.swift in Sources */ = {isa = PBXBuildFile; fileRef = 53224E6525DF473C0063FBDB /* MSFListCellTokens.generated.swift */; };
-		53224E6D25DF473D0063FBDB /* MSFListTokens.generated.swift in Sources */ = {isa = PBXBuildFile; fileRef = 53224E6825DF473D0063FBDB /* MSFListTokens.generated.swift */; };
-		53224E7C25DF474C0063FBDB /* MSFButtonTokens.generated.swift in Sources */ = {isa = PBXBuildFile; fileRef = 53224E6725DF473C0063FBDB /* MSFButtonTokens.generated.swift */; };
-		53224E7D25DF474C0063FBDB /* ListTokens.swift in Sources */ = {isa = PBXBuildFile; fileRef = 5354008925B0C19C0047DC47 /* ListTokens.swift */; };
-		53224E7E25DF474C0063FBDB /* Theming.swift in Sources */ = {isa = PBXBuildFile; fileRef = 532854F925A3DD680042C3B9 /* Theming.swift */; };
-		53224E7F25DF474C0063FBDB /* ButtonTokens.swift in Sources */ = {isa = PBXBuildFile; fileRef = 5354008725B0C19C0047DC47 /* ButtonTokens.swift */; };
-		53224E8025DF474C0063FBDB /* MSFListTokens.generated.swift in Sources */ = {isa = PBXBuildFile; fileRef = 53224E6825DF473D0063FBDB /* MSFListTokens.generated.swift */; };
-		53224E8125DF474C0063FBDB /* MSFDrawerTokens.generated.swift in Sources */ = {isa = PBXBuildFile; fileRef = 53224E6625DF473C0063FBDB /* MSFDrawerTokens.generated.swift */; };
-		53224E8225DF474C0063FBDB /* MSFListCellTokens.generated.swift in Sources */ = {isa = PBXBuildFile; fileRef = 53224E6525DF473C0063FBDB /* MSFListCellTokens.generated.swift */; };
-		53224E8325DF474C0063FBDB /* MSFAvatarTokens.generated.swift in Sources */ = {isa = PBXBuildFile; fileRef = 53224E6925DF473D0063FBDB /* MSFAvatarTokens.generated.swift */; };
-		53224E8425DF474C0063FBDB /* DrawerTokens.swift in Sources */ = {isa = PBXBuildFile; fileRef = 5354008825B0C19C0047DC47 /* DrawerTokens.swift */; };
-		53224E8525DF474C0063FBDB /* FluentUIStyle.generated.swift in Sources */ = {isa = PBXBuildFile; fileRef = 53F738482575A8240043071D /* FluentUIStyle.generated.swift */; };
-		53224E8625DF474C0063FBDB /* AvatarTokens.swift in Sources */ = {isa = PBXBuildFile; fileRef = 5354008625B0C19C0047DC47 /* AvatarTokens.swift */; };
-		53224ED625DFB6160063FBDB /* AvatarTokens.swift in Sources */ = {isa = PBXBuildFile; fileRef = 5354008625B0C19C0047DC47 /* AvatarTokens.swift */; };
-		53224ED725DFB6160063FBDB /* MSFAvatarTokens.generated.swift in Sources */ = {isa = PBXBuildFile; fileRef = 53224E6925DF473D0063FBDB /* MSFAvatarTokens.generated.swift */; };
-		53224ED825DFB6160063FBDB /* Avatar.swift in Sources */ = {isa = PBXBuildFile; fileRef = 53EA0F96257EC20800899357 /* Avatar.swift */; };
-		53224EDD25DFB61D0063FBDB /* MSFButtonTokens.generated.swift in Sources */ = {isa = PBXBuildFile; fileRef = 53224E6725DF473C0063FBDB /* MSFButtonTokens.generated.swift */; };
-		53224EDE25DFB61D0063FBDB /* ButtonTokens.swift in Sources */ = {isa = PBXBuildFile; fileRef = 5354008725B0C19C0047DC47 /* ButtonTokens.swift */; };
-		53224EDF25DFB61D0063FBDB /* Button.swift in Sources */ = {isa = PBXBuildFile; fileRef = 53B659B9257AA50200070405 /* Button.swift */; };
-		53224EE425DFB6290063FBDB /* Drawer.swift in Sources */ = {isa = PBXBuildFile; fileRef = 3F4FB96D25B25E04008AB7CC /* Drawer.swift */; };
-		53224EE525DFB6290063FBDB /* Drawer+UIKit.swift in Sources */ = {isa = PBXBuildFile; fileRef = 3F4FB96F25B25E04008AB7CC /* Drawer+UIKit.swift */; };
-		53224EE625DFB6290063FBDB /* SlideOverPanel.swift in Sources */ = {isa = PBXBuildFile; fileRef = 3F4FB96E25B25E04008AB7CC /* SlideOverPanel.swift */; };
-		53224EE725DFB6290063FBDB /* MSFDrawerTokens.generated.swift in Sources */ = {isa = PBXBuildFile; fileRef = 53224E6625DF473C0063FBDB /* MSFDrawerTokens.generated.swift */; };
-		53224EE825DFB6290063FBDB /* DrawerTokens.swift in Sources */ = {isa = PBXBuildFile; fileRef = 5354008825B0C19C0047DC47 /* DrawerTokens.swift */; };
-		53224EE925DFB6290063FBDB /* SideOverPanel+Modifiers.swift in Sources */ = {isa = PBXBuildFile; fileRef = 3F4FB97025B25E04008AB7CC /* SideOverPanel+Modifiers.swift */; };
-		532854FA25A3DD680042C3B9 /* Theming.swift in Sources */ = {isa = PBXBuildFile; fileRef = 532854F925A3DD680042C3B9 /* Theming.swift */; };
-		5354008D25B0C19C0047DC47 /* ListTokens.swift in Sources */ = {isa = PBXBuildFile; fileRef = 5354008925B0C19C0047DC47 /* ListTokens.swift */; };
-		535401D425BB53590047DC47 /* AvatarView.swift in Sources */ = {isa = PBXBuildFile; fileRef = B42661412148568800E25423 /* AvatarView.swift */; };
-		535401D925BB535A0047DC47 /* AvatarView.swift in Sources */ = {isa = PBXBuildFile; fileRef = B42661412148568800E25423 /* AvatarView.swift */; };
-		5354020325BB6A750047DC47 /* ButtonLegacy.swift in Sources */ = {isa = PBXBuildFile; fileRef = A5CEC23020E451D00016922A /* ButtonLegacy.swift */; };
-		5354020825BB6A760047DC47 /* ButtonLegacy.swift in Sources */ = {isa = PBXBuildFile; fileRef = A5CEC23020E451D00016922A /* ButtonLegacy.swift */; };
-		535AD63425CA815C000F1421 /* AvatarTests.swift in Sources */ = {isa = PBXBuildFile; fileRef = 535AD62E25CA8156000F1421 /* AvatarTests.swift */; };
-		537315B325438B15001FD14C /* iOS13_4_compatibility.swift in Sources */ = {isa = PBXBuildFile; fileRef = 537315B225438B15001FD14C /* iOS13_4_compatibility.swift */; };
-		537315B425438B15001FD14C /* iOS13_4_compatibility.swift in Sources */ = {isa = PBXBuildFile; fileRef = 537315B225438B15001FD14C /* iOS13_4_compatibility.swift */; };
-		53B659BF257AA50E00070405 /* Button.swift in Sources */ = {isa = PBXBuildFile; fileRef = 53B659B9257AA50200070405 /* Button.swift */; };
-		53BCB0CE253A4E8D00620960 /* Obscurable.swift in Sources */ = {isa = PBXBuildFile; fileRef = 53BCB0CD253A4E8C00620960 /* Obscurable.swift */; };
-		53BCB0CF253A4E8D00620960 /* Obscurable.swift in Sources */ = {isa = PBXBuildFile; fileRef = 53BCB0CD253A4E8C00620960 /* Obscurable.swift */; };
-		53EA0F98257EC20800899357 /* Avatar.swift in Sources */ = {isa = PBXBuildFile; fileRef = 53EA0F96257EC20800899357 /* Avatar.swift */; };
-		53F738492575A8240043071D /* FluentUIStyle.generated.swift in Sources */ = {isa = PBXBuildFile; fileRef = 53F738482575A8240043071D /* FluentUIStyle.generated.swift */; };
-		56DA1CD824523611008D745E /* ShimmerView.swift in Sources */ = {isa = PBXBuildFile; fileRef = C0EAAEAC2347E1DF00C7244E /* ShimmerView.swift */; };
-		56DA1CD924523616008D745E /* ShimmerLinesView.swift in Sources */ = {isa = PBXBuildFile; fileRef = C0A0D76B233AEF6C00F432FD /* ShimmerLinesView.swift */; };
-		56DA1CDA2452361B008D745E /* ShimmerViewAppearance.swift in Sources */ = {isa = PBXBuildFile; fileRef = C0938E45235F66E300256251 /* ShimmerViewAppearance.swift */; };
-		56DA1CDB2452361E008D745E /* ShimmerLinesViewAppearance.swift in Sources */ = {isa = PBXBuildFile; fileRef = C0A0D76C233AEF6C00F432FD /* ShimmerLinesViewAppearance.swift */; };
-		56DA1CDC24523624008D745E /* ShimmerAppearance.swift in Sources */ = {isa = PBXBuildFile; fileRef = C0A0D76A233AEF6C00F432FD /* ShimmerAppearance.swift */; };
-		56DA1CDD24523699008D745E /* AnimationSynchronizer.swift in Sources */ = {isa = PBXBuildFile; fileRef = C0938E43235E8ED500256251 /* AnimationSynchronizer.swift */; };
-		637F92722501636300B5B085 /* PeoplePicker.swift in Sources */ = {isa = PBXBuildFile; fileRef = B47B58B722F8E5840078DE38 /* PeoplePicker.swift */; };
-		637F92732501637200B5B085 /* PersonaBadgeViewDataSource.swift in Sources */ = {isa = PBXBuildFile; fileRef = B4BA27872319DC0D0001563C /* PersonaBadgeViewDataSource.swift */; };
-=======
 		5314E00425F00A300099271A /* ActivityViewAnimating.swift in Sources */ = {isa = PBXBuildFile; fileRef = 22010B6F2523CB2D00FF1F10 /* ActivityViewAnimating.swift */; };
 		5314E00D25F00B390099271A /* ActivityIndicatorView.swift in Sources */ = {isa = PBXBuildFile; fileRef = B4E782C421793BB900A7DFCE /* ActivityIndicatorView.swift */; };
 		5314E01625F00CF70099271A /* BarButtonItems.swift in Sources */ = {isa = PBXBuildFile; fileRef = A52648DB2316F4F9003342A0 /* BarButtonItems.swift */; };
-		5314E01F25F00D080099271A /* Button.swift in Sources */ = {isa = PBXBuildFile; fileRef = A5CEC23020E451D00016922A /* Button.swift */; };
 		5314E02825F00DA80099271A /* BlurringView.swift in Sources */ = {isa = PBXBuildFile; fileRef = FDA1AF8B21484625001AE720 /* BlurringView.swift */; };
 		5314E03125F00DDD0099271A /* CardView.swift in Sources */ = {isa = PBXBuildFile; fileRef = CCC18C2B2501B22F00BE830E /* CardView.swift */; };
 		5314E03A25F00E3D0099271A /* BadgeView.swift in Sources */ = {isa = PBXBuildFile; fileRef = B444D6B52183A9740002B4D4 /* BadgeView.swift */; };
@@ -144,7 +70,7 @@
 		5314E10125F012E60099271A /* NotificationView.swift in Sources */ = {isa = PBXBuildFile; fileRef = A5B6617223A41E2900E801DD /* NotificationView.swift */; };
 		5314E10A25F014600099271A /* Obscurable.swift in Sources */ = {isa = PBXBuildFile; fileRef = 53BCB0CD253A4E8C00620960 /* Obscurable.swift */; };
 		5314E11325F015EA0099271A /* Persona.swift in Sources */ = {isa = PBXBuildFile; fileRef = B4EF53C2215AF1AB00573E8F /* Persona.swift */; };
-		5314E11425F015EA0099271A /* Avatar.swift in Sources */ = {isa = PBXBuildFile; fileRef = A578C4A12321CFD6002D5C40 /* Avatar.swift */; };
+		5314E11425F015EA0099271A /* AvatarData.swift in Sources */ = {isa = PBXBuildFile; fileRef = A578C4A12321CFD6002D5C40 /* AvatarData.swift */; };
 		5314E11525F015EA0099271A /* Presence.swift in Sources */ = {isa = PBXBuildFile; fileRef = 7DC2FB2C24D209E300367A55 /* Presence.swift */; };
 		5314E11625F015EA0099271A /* PersonaBadgeViewDataSource.swift in Sources */ = {isa = PBXBuildFile; fileRef = B4BA27872319DC0D0001563C /* PersonaBadgeViewDataSource.swift */; };
 		5314E11725F015EA0099271A /* PersonaCell.swift in Sources */ = {isa = PBXBuildFile; fileRef = B46D3F922151D95F0029772C /* PersonaCell.swift */; };
@@ -218,9 +144,58 @@
 		5314E2F525F025C60099271A /* CalendarConfiguration.swift in Sources */ = {isa = PBXBuildFile; fileRef = FDF41ED82141A02200EC527C /* CalendarConfiguration.swift */; };
 		5314E30225F0260E0099271A /* AccessibilityContainerView.swift in Sources */ = {isa = PBXBuildFile; fileRef = FD77752A219E455A00033D58 /* AccessibilityContainerView.swift */; };
 		5314E30325F0260E0099271A /* AccessibleViewDelegate.swift in Sources */ = {isa = PBXBuildFile; fileRef = FD599D052134A682008845EE /* AccessibleViewDelegate.swift */; };
+		536AEF3F25F1EC0300A36206 /* Drawer.swift in Sources */ = {isa = PBXBuildFile; fileRef = 536AEF2325F1EC0300A36206 /* Drawer.swift */; };
+		536AEF4025F1EC0300A36206 /* Drawer.swift in Sources */ = {isa = PBXBuildFile; fileRef = 536AEF2325F1EC0300A36206 /* Drawer.swift */; };
+		536AEF4125F1EC0300A36206 /* SlideOverPanel.swift in Sources */ = {isa = PBXBuildFile; fileRef = 536AEF2425F1EC0300A36206 /* SlideOverPanel.swift */; };
+		536AEF4225F1EC0300A36206 /* SlideOverPanel.swift in Sources */ = {isa = PBXBuildFile; fileRef = 536AEF2425F1EC0300A36206 /* SlideOverPanel.swift */; };
+		536AEF4325F1EC0300A36206 /* Drawer+UIKit.swift in Sources */ = {isa = PBXBuildFile; fileRef = 536AEF2525F1EC0300A36206 /* Drawer+UIKit.swift */; };
+		536AEF4425F1EC0300A36206 /* Drawer+UIKit.swift in Sources */ = {isa = PBXBuildFile; fileRef = 536AEF2525F1EC0300A36206 /* Drawer+UIKit.swift */; };
+		536AEF4525F1EC0300A36206 /* SideOverPanel+Modifiers.swift in Sources */ = {isa = PBXBuildFile; fileRef = 536AEF2625F1EC0300A36206 /* SideOverPanel+Modifiers.swift */; };
+		536AEF4625F1EC0300A36206 /* SideOverPanel+Modifiers.swift in Sources */ = {isa = PBXBuildFile; fileRef = 536AEF2625F1EC0300A36206 /* SideOverPanel+Modifiers.swift */; };
+		536AEF4725F1EC0300A36206 /* MSFDrawerTokens.generated.swift in Sources */ = {isa = PBXBuildFile; fileRef = 536AEF2725F1EC0300A36206 /* MSFDrawerTokens.generated.swift */; };
+		536AEF4825F1EC0300A36206 /* MSFDrawerTokens.generated.swift in Sources */ = {isa = PBXBuildFile; fileRef = 536AEF2725F1EC0300A36206 /* MSFDrawerTokens.generated.swift */; };
+		536AEF4925F1EC0300A36206 /* DrawerTokens.swift in Sources */ = {isa = PBXBuildFile; fileRef = 536AEF2825F1EC0300A36206 /* DrawerTokens.swift */; };
+		536AEF4A25F1EC0300A36206 /* DrawerTokens.swift in Sources */ = {isa = PBXBuildFile; fileRef = 536AEF2825F1EC0300A36206 /* DrawerTokens.swift */; };
+		536AEF4B25F1EC0300A36206 /* FluentUIStyle.generated.swift in Sources */ = {isa = PBXBuildFile; fileRef = 536AEF2A25F1EC0300A36206 /* FluentUIStyle.generated.swift */; };
+		536AEF4C25F1EC0300A36206 /* FluentUIStyle.generated.swift in Sources */ = {isa = PBXBuildFile; fileRef = 536AEF2A25F1EC0300A36206 /* FluentUIStyle.generated.swift */; };
+		536AEF4D25F1EC0300A36206 /* UIKit+SwiftUI_interoperability.swift in Sources */ = {isa = PBXBuildFile; fileRef = 536AEF2B25F1EC0300A36206 /* UIKit+SwiftUI_interoperability.swift */; };
+		536AEF4E25F1EC0300A36206 /* UIKit+SwiftUI_interoperability.swift in Sources */ = {isa = PBXBuildFile; fileRef = 536AEF2B25F1EC0300A36206 /* UIKit+SwiftUI_interoperability.swift */; };
+		536AEF4F25F1EC0300A36206 /* Theming.swift in Sources */ = {isa = PBXBuildFile; fileRef = 536AEF2C25F1EC0300A36206 /* Theming.swift */; };
+		536AEF5025F1EC0300A36206 /* Theming.swift in Sources */ = {isa = PBXBuildFile; fileRef = 536AEF2C25F1EC0300A36206 /* Theming.swift */; };
+		536AEF5125F1EC0300A36206 /* AnimationCompletionModifier.swift in Sources */ = {isa = PBXBuildFile; fileRef = 536AEF2D25F1EC0300A36206 /* AnimationCompletionModifier.swift */; };
+		536AEF5225F1EC0300A36206 /* AnimationCompletionModifier.swift in Sources */ = {isa = PBXBuildFile; fileRef = 536AEF2D25F1EC0300A36206 /* AnimationCompletionModifier.swift */; };
+		536AEF5325F1EC0300A36206 /* MSFButtonTokens.generated.swift in Sources */ = {isa = PBXBuildFile; fileRef = 536AEF2F25F1EC0300A36206 /* MSFButtonTokens.generated.swift */; };
+		536AEF5425F1EC0300A36206 /* MSFButtonTokens.generated.swift in Sources */ = {isa = PBXBuildFile; fileRef = 536AEF2F25F1EC0300A36206 /* MSFButtonTokens.generated.swift */; };
+		536AEF5525F1EC0300A36206 /* ButtonTokens.swift in Sources */ = {isa = PBXBuildFile; fileRef = 536AEF3025F1EC0300A36206 /* ButtonTokens.swift */; };
+		536AEF5625F1EC0300A36206 /* ButtonTokens.swift in Sources */ = {isa = PBXBuildFile; fileRef = 536AEF3025F1EC0300A36206 /* ButtonTokens.swift */; };
+		536AEF5725F1EC0300A36206 /* Button.swift in Sources */ = {isa = PBXBuildFile; fileRef = 536AEF3125F1EC0300A36206 /* Button.swift */; };
+		536AEF5825F1EC0300A36206 /* Button.swift in Sources */ = {isa = PBXBuildFile; fileRef = 536AEF3125F1EC0300A36206 /* Button.swift */; };
+		536AEF5925F1EC0300A36206 /* HeaderFooterTokens.swift in Sources */ = {isa = PBXBuildFile; fileRef = 536AEF3325F1EC0300A36206 /* HeaderFooterTokens.swift */; };
+		536AEF5A25F1EC0300A36206 /* HeaderFooterTokens.swift in Sources */ = {isa = PBXBuildFile; fileRef = 536AEF3325F1EC0300A36206 /* HeaderFooterTokens.swift */; };
+		536AEF5B25F1EC0300A36206 /* ListTokens.swift in Sources */ = {isa = PBXBuildFile; fileRef = 536AEF3425F1EC0300A36206 /* ListTokens.swift */; };
+		536AEF5C25F1EC0300A36206 /* ListTokens.swift in Sources */ = {isa = PBXBuildFile; fileRef = 536AEF3425F1EC0300A36206 /* ListTokens.swift */; };
+		536AEF5D25F1EC0300A36206 /* ListCell.swift in Sources */ = {isa = PBXBuildFile; fileRef = 536AEF3525F1EC0300A36206 /* ListCell.swift */; };
+		536AEF5E25F1EC0300A36206 /* ListCell.swift in Sources */ = {isa = PBXBuildFile; fileRef = 536AEF3525F1EC0300A36206 /* ListCell.swift */; };
+		536AEF5F25F1EC0300A36206 /* MSFListCellTokens.generated.swift in Sources */ = {isa = PBXBuildFile; fileRef = 536AEF3625F1EC0300A36206 /* MSFListCellTokens.generated.swift */; };
+		536AEF6025F1EC0300A36206 /* MSFListCellTokens.generated.swift in Sources */ = {isa = PBXBuildFile; fileRef = 536AEF3625F1EC0300A36206 /* MSFListCellTokens.generated.swift */; };
+		536AEF6125F1EC0300A36206 /* ListHeaderFooter.swift in Sources */ = {isa = PBXBuildFile; fileRef = 536AEF3725F1EC0300A36206 /* ListHeaderFooter.swift */; };
+		536AEF6225F1EC0300A36206 /* ListHeaderFooter.swift in Sources */ = {isa = PBXBuildFile; fileRef = 536AEF3725F1EC0300A36206 /* ListHeaderFooter.swift */; };
+		536AEF6325F1EC0300A36206 /* List.swift in Sources */ = {isa = PBXBuildFile; fileRef = 536AEF3825F1EC0300A36206 /* List.swift */; };
+		536AEF6425F1EC0300A36206 /* List.swift in Sources */ = {isa = PBXBuildFile; fileRef = 536AEF3825F1EC0300A36206 /* List.swift */; };
+		536AEF6525F1EC0300A36206 /* MSFListTokens.generated.swift in Sources */ = {isa = PBXBuildFile; fileRef = 536AEF3925F1EC0300A36206 /* MSFListTokens.generated.swift */; };
+		536AEF6625F1EC0300A36206 /* MSFListTokens.generated.swift in Sources */ = {isa = PBXBuildFile; fileRef = 536AEF3925F1EC0300A36206 /* MSFListTokens.generated.swift */; };
+		536AEF6725F1EC0300A36206 /* MSFHeaderFooterTokens.generated.swift in Sources */ = {isa = PBXBuildFile; fileRef = 536AEF3A25F1EC0300A36206 /* MSFHeaderFooterTokens.generated.swift */; };
+		536AEF6825F1EC0300A36206 /* MSFHeaderFooterTokens.generated.swift in Sources */ = {isa = PBXBuildFile; fileRef = 536AEF3A25F1EC0300A36206 /* MSFHeaderFooterTokens.generated.swift */; };
+		536AEF6925F1EC0300A36206 /* MSFAvatarTokens.generated.swift in Sources */ = {isa = PBXBuildFile; fileRef = 536AEF3C25F1EC0300A36206 /* MSFAvatarTokens.generated.swift */; };
+		536AEF6A25F1EC0300A36206 /* MSFAvatarTokens.generated.swift in Sources */ = {isa = PBXBuildFile; fileRef = 536AEF3C25F1EC0300A36206 /* MSFAvatarTokens.generated.swift */; };
+		536AEF6B25F1EC0300A36206 /* Avatar.swift in Sources */ = {isa = PBXBuildFile; fileRef = 536AEF3D25F1EC0300A36206 /* Avatar.swift */; };
+		536AEF6C25F1EC0300A36206 /* Avatar.swift in Sources */ = {isa = PBXBuildFile; fileRef = 536AEF3D25F1EC0300A36206 /* Avatar.swift */; };
+		536AEF6D25F1EC0300A36206 /* AvatarTokens.swift in Sources */ = {isa = PBXBuildFile; fileRef = 536AEF3E25F1EC0300A36206 /* AvatarTokens.swift */; };
+		536AEF6E25F1EC0300A36206 /* AvatarTokens.swift in Sources */ = {isa = PBXBuildFile; fileRef = 536AEF3E25F1EC0300A36206 /* AvatarTokens.swift */; };
+		536AEF7425F1ECA800A36206 /* ButtonLegacy.swift in Sources */ = {isa = PBXBuildFile; fileRef = 536AEF7325F1ECA800A36206 /* ButtonLegacy.swift */; };
+		536AEF7525F1ECA800A36206 /* ButtonLegacy.swift in Sources */ = {isa = PBXBuildFile; fileRef = 536AEF7325F1ECA800A36206 /* ButtonLegacy.swift */; };
 		537315B325438B15001FD14C /* iOS13_4_compatibility.swift in Sources */ = {isa = PBXBuildFile; fileRef = 537315B225438B15001FD14C /* iOS13_4_compatibility.swift */; };
 		53BCB0CE253A4E8D00620960 /* Obscurable.swift in Sources */ = {isa = PBXBuildFile; fileRef = 53BCB0CD253A4E8C00620960 /* Obscurable.swift */; };
->>>>>>> 9c89f1c6
 		7D0931C324AAAC9B0072458A /* SideTabBar.swift in Sources */ = {isa = PBXBuildFile; fileRef = 7D0931C224AAAC8C0072458A /* SideTabBar.swift */; };
 		7D23482724D88DE600FBE057 /* AvatarGroupView.swift in Sources */ = {isa = PBXBuildFile; fileRef = 7D23482624D88DDF00FBE057 /* AvatarGroupView.swift */; };
 		7DC2FB2824C0ED1600367A55 /* TableViewCellFileAccessoryView.swift in Sources */ = {isa = PBXBuildFile; fileRef = 7DC2FB2724C0ED1100367A55 /* TableViewCellFileAccessoryView.swift */; };
@@ -231,86 +206,7 @@
 		8AF03E1C24B6BDBD00E6E2A2 /* ContactCollectionViewCell.swift in Sources */ = {isa = PBXBuildFile; fileRef = 8AF03E1B24B6BDBD00E6E2A2 /* ContactCollectionViewCell.swift */; };
 		8AF03E1E24B6BDFB00E6E2A2 /* ContactCollectionViewLayout.swift in Sources */ = {isa = PBXBuildFile; fileRef = 8AF03E1D24B6BDFB00E6E2A2 /* ContactCollectionViewLayout.swift */; };
 		8FA3CB5B246B19EA0049E431 /* ColorTests.swift in Sources */ = {isa = PBXBuildFile; fileRef = 8FA3CB5A246B19EA0049E431 /* ColorTests.swift */; };
-<<<<<<< HEAD
-		8FD0116E228A82A600D25925 /* BadgeField.swift in Sources */ = {isa = PBXBuildFile; fileRef = B45EB78F219E310F008646A2 /* BadgeField.swift */; };
-		8FD0116F228A82A600D25925 /* BadgeStringExtractor.swift in Sources */ = {isa = PBXBuildFile; fileRef = B4A8BBCC21BF6D6900D5E3ED /* BadgeStringExtractor.swift */; };
-		8FD01170228A82A600D25925 /* BadgeView.swift in Sources */ = {isa = PBXBuildFile; fileRef = B444D6B52183A9740002B4D4 /* BadgeView.swift */; };
-		8FD01171228A82A600D25925 /* CalendarView.swift in Sources */ = {isa = PBXBuildFile; fileRef = FD599D0121348439008845EE /* CalendarView.swift */; };
-		8FD01172228A82A600D25925 /* CalendarViewDataSource.swift in Sources */ = {isa = PBXBuildFile; fileRef = FD599D0B2134AB1E008845EE /* CalendarViewDataSource.swift */; };
-		8FD01173228A82A600D25925 /* CalendarViewLayout.swift in Sources */ = {isa = PBXBuildFile; fileRef = FD599D092134AB15008845EE /* CalendarViewLayout.swift */; };
-		8FD01174228A82A600D25925 /* CalendarViewDayCell.swift in Sources */ = {isa = PBXBuildFile; fileRef = FDFB8AEE21361C9D0046850A /* CalendarViewDayCell.swift */; };
-		8FD01175228A82A600D25925 /* CalendarViewDayMonthCell.swift in Sources */ = {isa = PBXBuildFile; fileRef = FDFB8AED21361C9D0046850A /* CalendarViewDayMonthCell.swift */; };
-		8FD01176228A82A600D25925 /* CalendarViewDayMonthYearCell.swift in Sources */ = {isa = PBXBuildFile; fileRef = FDFB8AEF21361C9D0046850A /* CalendarViewDayMonthYearCell.swift */; };
-		8FD01177228A82A600D25925 /* CalendarViewDayTodayCell.swift in Sources */ = {isa = PBXBuildFile; fileRef = FDFB8AEC21361C9D0046850A /* CalendarViewDayTodayCell.swift */; };
-		8FD01178228A82A600D25925 /* CalendarViewMonthBannerView.swift in Sources */ = {isa = PBXBuildFile; fileRef = FDFB8AEA21361C950046850A /* CalendarViewMonthBannerView.swift */; };
-		8FD01179228A82A600D25925 /* CalendarViewWeekdayHeadingView.swift in Sources */ = {isa = PBXBuildFile; fileRef = FD599D072134AB0E008845EE /* CalendarViewWeekdayHeadingView.swift */; };
-		8FD0117B228A82A600D25925 /* ActivityIndicatorView.swift in Sources */ = {isa = PBXBuildFile; fileRef = B4E782C421793BB900A7DFCE /* ActivityIndicatorView.swift */; };
-		8FD0117C228A82A600D25925 /* BlurringView.swift in Sources */ = {isa = PBXBuildFile; fileRef = FDA1AF8B21484625001AE720 /* BlurringView.swift */; };
-		8FD0117E228A82A600D25925 /* DimmingView.swift in Sources */ = {isa = PBXBuildFile; fileRef = A5B87B03211E22B70038C37C /* DimmingView.swift */; };
-		8FD0117F228A82A600D25925 /* DotView.swift in Sources */ = {isa = PBXBuildFile; fileRef = FDD454ED21405B390006E84E /* DotView.swift */; };
-		8FD01180228A82A600D25925 /* EasyTapButton.swift in Sources */ = {isa = PBXBuildFile; fileRef = FD5BBE42214C73CE008964B4 /* EasyTapButton.swift */; };
-		8FD01181228A82A600D25925 /* Label.swift in Sources */ = {isa = PBXBuildFile; fileRef = A589F853211BA03200471C23 /* Label.swift */; };
-		8FD01182228A82A600D25925 /* ResizingHandleView.swift in Sources */ = {isa = PBXBuildFile; fileRef = A5237ACA21DED7030040BF27 /* ResizingHandleView.swift */; };
-		8FD01183228A82A600D25925 /* SegmentedControl.swift in Sources */ = {isa = PBXBuildFile; fileRef = FDCF7C7E21BB56740058E9E6 /* SegmentedControl.swift */; };
-		8FD01184228A82A600D25925 /* Separator.swift in Sources */ = {isa = PBXBuildFile; fileRef = A5DCA76321224026005F4CB7 /* Separator.swift */; };
-		8FD01185228A82A600D25925 /* TouchForwardingView.swift in Sources */ = {isa = PBXBuildFile; fileRef = B483323621DEB5A00022B4CC /* TouchForwardingView.swift */; };
-		8FD01186228A82A600D25925 /* TwoLineTitleView.swift in Sources */ = {isa = PBXBuildFile; fileRef = FD5BBE40214C6AF3008964B4 /* TwoLineTitleView.swift */; };
-		8FD01187228A82A600D25925 /* AccessibleViewDelegate.swift in Sources */ = {isa = PBXBuildFile; fileRef = FD599D052134A682008845EE /* AccessibleViewDelegate.swift */; };
 		8FD01188228A82A600D25925 /* Colors.swift in Sources */ = {isa = PBXBuildFile; fileRef = A5CEC16C20D98EE70016922A /* Colors.swift */; };
-		8FD01189228A82A600D25925 /* Fonts.swift in Sources */ = {isa = PBXBuildFile; fileRef = A5CEC16E20D98F340016922A /* Fonts.swift */; };
-		8FD0118A228A82A600D25925 /* AccessibilityContainerView.swift in Sources */ = {isa = PBXBuildFile; fileRef = FD77752A219E455A00033D58 /* AccessibilityContainerView.swift */; };
-		8FD0118B228A82A600D25925 /* CalendarConfiguration.swift in Sources */ = {isa = PBXBuildFile; fileRef = FDF41ED82141A02200EC527C /* CalendarConfiguration.swift */; };
-		8FD0118C228A82A600D25925 /* DayOfMonth.swift in Sources */ = {isa = PBXBuildFile; fileRef = FD777528219E3F6C00033D58 /* DayOfMonth.swift */; };
-		8FD0118E228A82A600D25925 /* FluentUIFramework.swift in Sources */ = {isa = PBXBuildFile; fileRef = A559BB82212B7D870055E107 /* FluentUIFramework.swift */; };
-		8FD0118F228A82A600D25925 /* DateTimePicker.swift in Sources */ = {isa = PBXBuildFile; fileRef = FD77752F21A490BA00033D58 /* DateTimePicker.swift */; };
-		8FD01190228A82A600D25925 /* GenericDateTimePicker.swift in Sources */ = {isa = PBXBuildFile; fileRef = FD1FAE1A2272464B00A5DBA4 /* GenericDateTimePicker.swift */; };
-		8FD01191228A82A600D25925 /* DatePickerController.swift in Sources */ = {isa = PBXBuildFile; fileRef = FD4F2A1F214AE20400C437D6 /* DatePickerController.swift */; };
-		8FD01192228A82A600D25925 /* DatePickerSelectionManager.swift in Sources */ = {isa = PBXBuildFile; fileRef = FD256C5A2183B90B00EC9588 /* DatePickerSelectionManager.swift */; };
-		8FD01193228A82A600D25925 /* DateTimePickerController.swift in Sources */ = {isa = PBXBuildFile; fileRef = FD5ADBF32190CDC80005A9AF /* DateTimePickerController.swift */; };
-		8FD01194228A82A600D25925 /* DateTimePickerView.swift in Sources */ = {isa = PBXBuildFile; fileRef = FD9758062191118D00B67319 /* DateTimePickerView.swift */; };
-		8FD01195228A82A600D25925 /* DateTimePickerViewComponent.swift in Sources */ = {isa = PBXBuildFile; fileRef = FD9758092191118E00B67319 /* DateTimePickerViewComponent.swift */; };
-		8FD01196228A82A600D25925 /* DateTimePickerViewComponentCell.swift in Sources */ = {isa = PBXBuildFile; fileRef = FD97580A2191118E00B67319 /* DateTimePickerViewComponentCell.swift */; };
-		8FD01197228A82A600D25925 /* DateTimePickerViewComponentTableView.swift in Sources */ = {isa = PBXBuildFile; fileRef = FD9758082191118E00B67319 /* DateTimePickerViewComponentTableView.swift */; };
-		8FD01198228A82A600D25925 /* DateTimePickerViewDataSource.swift in Sources */ = {isa = PBXBuildFile; fileRef = FD9758072191118E00B67319 /* DateTimePickerViewDataSource.swift */; };
-		8FD01199228A82A600D25925 /* DateTimePickerViewLayout.swift in Sources */ = {isa = PBXBuildFile; fileRef = FD77752C219E62E100033D58 /* DateTimePickerViewLayout.swift */; };
-		8FD0119A228A82A600D25925 /* DrawerController.swift in Sources */ = {isa = PBXBuildFile; fileRef = A5B87AF3211E16360038C37C /* DrawerController.swift */; };
-		8FD0119B228A82A600D25925 /* DrawerPresentationController.swift in Sources */ = {isa = PBXBuildFile; fileRef = A5B87AF5211E16360038C37C /* DrawerPresentationController.swift */; };
-		8FD0119C228A82A600D25925 /* DrawerTransitionAnimator.swift in Sources */ = {isa = PBXBuildFile; fileRef = A5B87AF4211E16360038C37C /* DrawerTransitionAnimator.swift */; };
-		8FD0119D228A82A600D25925 /* DrawerShadowView.swift in Sources */ = {isa = PBXBuildFile; fileRef = A5237ACC21ED6CA70040BF27 /* DrawerShadowView.swift */; };
-		8FD0119E228A82A600D25925 /* CALayer+Extensions.swift in Sources */ = {isa = PBXBuildFile; fileRef = A54D97D9217A5FC10072681A /* CALayer+Extensions.swift */; };
-		8FD0119F228A82A600D25925 /* Calendar+Extensions.swift in Sources */ = {isa = PBXBuildFile; fileRef = FD7254E82147059D002F4069 /* Calendar+Extensions.swift */; };
-		8FD011A1228A82A600D25925 /* CharacterSet+Extension.swift in Sources */ = {isa = PBXBuildFile; fileRef = B46D3F90215056940029772C /* CharacterSet+Extension.swift */; };
-		8FD011A2228A82A600D25925 /* Date+Extensions.swift in Sources */ = {isa = PBXBuildFile; fileRef = FD5BBE3A214B2F44008964B4 /* Date+Extensions.swift */; };
-		8FD011A3228A82A600D25925 /* DateComponents+Extensions.swift in Sources */ = {isa = PBXBuildFile; fileRef = FD9A5C862179464F00D224D9 /* DateComponents+Extensions.swift */; };
-		8FD011A6228A82A600D25925 /* String+Extension.swift in Sources */ = {isa = PBXBuildFile; fileRef = A559BB7D212B6D100055E107 /* String+Extension.swift */; };
-		8FD011A8228A82A600D25925 /* UIFont+Extension.swift in Sources */ = {isa = PBXBuildFile; fileRef = A5B87AF0211BD4380038C37C /* UIFont+Extension.swift */; };
-		8FD011AA228A82A600D25925 /* UIImage+Extensions.swift in Sources */ = {isa = PBXBuildFile; fileRef = A5961FA6218A2E4500E2A506 /* UIImage+Extensions.swift */; };
-		8FD011AC228A82A600D25925 /* UIScreen+Extension.swift in Sources */ = {isa = PBXBuildFile; fileRef = A5B87B01211E20B50038C37C /* UIScreen+Extension.swift */; };
-		8FD011AD228A82A600D25925 /* UITableViewCell+Extension.swift in Sources */ = {isa = PBXBuildFile; fileRef = B444D6B02181403C0002B4D4 /* UITableViewCell+Extension.swift */; };
-		8FD011AE228A82A600D25925 /* UIView+Extensions.swift in Sources */ = {isa = PBXBuildFile; fileRef = A5B87B05211E23650038C37C /* UIView+Extensions.swift */; };
-		8FD011AF228A82A600D25925 /* UIViewController+Extensions.swift in Sources */ = {isa = PBXBuildFile; fileRef = FDF41EDA2141A23B00EC527C /* UIViewController+Extensions.swift */; };
-		8FD011B0228A82A600D25925 /* HUD.swift in Sources */ = {isa = PBXBuildFile; fileRef = B483323421DEA8D70022B4CC /* HUD.swift */; };
-		8FD011B1228A82A600D25925 /* HUDView.swift in Sources */ = {isa = PBXBuildFile; fileRef = B483323221CC71940022B4CC /* HUDView.swift */; };
-		8FD011B3228A82A600D25925 /* InitialsView.swift in Sources */ = {isa = PBXBuildFile; fileRef = B426613D214731D100E25423 /* InitialsView.swift */; };
-		8FD011B4228A82A600D25925 /* PersonaCell.swift in Sources */ = {isa = PBXBuildFile; fileRef = B46D3F922151D95F0029772C /* PersonaCell.swift */; };
-		8FD011B5228A82A600D25925 /* PersonaListView.swift in Sources */ = {isa = PBXBuildFile; fileRef = B46D3F9C215985AC0029772C /* PersonaListView.swift */; };
-		8FD011B6228A82A600D25925 /* Persona.swift in Sources */ = {isa = PBXBuildFile; fileRef = B4EF53C2215AF1AB00573E8F /* Persona.swift */; };
-		8FD011B7228A82A600D25925 /* PopupMenuController.swift in Sources */ = {isa = PBXBuildFile; fileRef = A5961F9C218A254D00E2A506 /* PopupMenuController.swift */; };
-		8FD011B8228A82A600D25925 /* PopupMenuItem.swift in Sources */ = {isa = PBXBuildFile; fileRef = A5961F9E218A256B00E2A506 /* PopupMenuItem.swift */; };
-		8FD011B9228A82A600D25925 /* PopupMenuSection.swift in Sources */ = {isa = PBXBuildFile; fileRef = A5961FA0218A25C400E2A506 /* PopupMenuSection.swift */; };
-		8FD011BA228A82A600D25925 /* PopupMenuItemCell.swift in Sources */ = {isa = PBXBuildFile; fileRef = A5961FA2218A25D100E2A506 /* PopupMenuItemCell.swift */; };
-		8FD011BB228A82A600D25925 /* PopupMenuSectionHeaderView.swift in Sources */ = {isa = PBXBuildFile; fileRef = A5961FA4218A260500E2A506 /* PopupMenuSectionHeaderView.swift */; };
-		8FD011BC228A82A600D25925 /* CardPresentationController.swift in Sources */ = {isa = PBXBuildFile; fileRef = FDA1AF9221487225001AE720 /* CardPresentationController.swift */; };
-		8FD011BD228A82A600D25925 /* CardPresenterNavigationController.swift in Sources */ = {isa = PBXBuildFile; fileRef = FD0D29D52151A3D700E8655E /* CardPresenterNavigationController.swift */; };
-		8FD011BE228A82A600D25925 /* CardTransitionAnimator.swift in Sources */ = {isa = PBXBuildFile; fileRef = FDA1AF90214871B5001AE720 /* CardTransitionAnimator.swift */; };
-		8FD011BF228A82A600D25925 /* PageCardPresenterController.swift in Sources */ = {isa = PBXBuildFile; fileRef = FD4F2A1A2148937100C437D6 /* PageCardPresenterController.swift */; };
-		8FD011C0228A82A600D25925 /* ActionsCell.swift in Sources */ = {isa = PBXBuildFile; fileRef = B4E782C02176AD5E00A7DFCE /* ActionsCell.swift */; };
-		8FD011C1228A82A600D25925 /* ActivityIndicatorCell.swift in Sources */ = {isa = PBXBuildFile; fileRef = B4E782C221793AB200A7DFCE /* ActivityIndicatorCell.swift */; };
-		8FD011C2228A82A600D25925 /* CenteredLabelCell.swift in Sources */ = {isa = PBXBuildFile; fileRef = B4E782C62179509A00A7DFCE /* CenteredLabelCell.swift */; };
-		8FD011C3228A82A600D25925 /* TableViewCell.swift in Sources */ = {isa = PBXBuildFile; fileRef = B498141321E424920077B48D /* TableViewCell.swift */; };
-=======
-		8FD01188228A82A600D25925 /* Colors.swift in Sources */ = {isa = PBXBuildFile; fileRef = A5CEC16C20D98EE70016922A /* Colors.swift */; };
->>>>>>> 9c89f1c6
 		A257F82A251D98DD002CAA6E /* FluentUI-apple.xcassets in Resources */ = {isa = PBXBuildFile; fileRef = A257F829251D98DD002CAA6E /* FluentUI-apple.xcassets */; };
 		A257F82C251D98F3002CAA6E /* FluentUI-ios.xcassets in Resources */ = {isa = PBXBuildFile; fileRef = A257F82B251D98F3002CAA6E /* FluentUI-ios.xcassets */; };
 		A5237ACB21DED7030040BF27 /* ResizingHandleView.swift in Sources */ = {isa = PBXBuildFile; fileRef = A5237ACA21DED7030040BF27 /* ResizingHandleView.swift */; };
@@ -323,13 +219,7 @@
 		A559BB7E212B6D100055E107 /* String+Extension.swift in Sources */ = {isa = PBXBuildFile; fileRef = A559BB7D212B6D100055E107 /* String+Extension.swift */; };
 		A559BB83212B7D870055E107 /* FluentUIFramework.swift in Sources */ = {isa = PBXBuildFile; fileRef = A559BB82212B7D870055E107 /* FluentUIFramework.swift */; };
 		A56CE7B622E68A7800AA77EE /* UIColor+Extensions.swift in Sources */ = {isa = PBXBuildFile; fileRef = A56CE7B522E68A7800AA77EE /* UIColor+Extensions.swift */; };
-<<<<<<< HEAD
-		A56CE7B722E68A7800AA77EE /* UIColor+Extensions.swift in Sources */ = {isa = PBXBuildFile; fileRef = A56CE7B522E68A7800AA77EE /* UIColor+Extensions.swift */; };
 		A578C4A22321CFD6002D5C40 /* AvatarData.swift in Sources */ = {isa = PBXBuildFile; fileRef = A578C4A12321CFD6002D5C40 /* AvatarData.swift */; };
-		A578C4A32321CFD6002D5C40 /* AvatarData.swift in Sources */ = {isa = PBXBuildFile; fileRef = A578C4A12321CFD6002D5C40 /* AvatarData.swift */; };
-=======
-		A578C4A22321CFD6002D5C40 /* Avatar.swift in Sources */ = {isa = PBXBuildFile; fileRef = A578C4A12321CFD6002D5C40 /* Avatar.swift */; };
->>>>>>> 9c89f1c6
 		A589F854211BA03200471C23 /* Label.swift in Sources */ = {isa = PBXBuildFile; fileRef = A589F853211BA03200471C23 /* Label.swift */; };
 		A5961F9D218A254D00E2A506 /* PopupMenuController.swift in Sources */ = {isa = PBXBuildFile; fileRef = A5961F9C218A254D00E2A506 /* PopupMenuController.swift */; };
 		A5961F9F218A256B00E2A506 /* PopupMenuItem.swift in Sources */ = {isa = PBXBuildFile; fileRef = A5961F9E218A256B00E2A506 /* PopupMenuItem.swift */; };
@@ -339,6 +229,9 @@
 		A5961FA7218A2E4500E2A506 /* UIImage+Extensions.swift in Sources */ = {isa = PBXBuildFile; fileRef = A5961FA6218A2E4500E2A506 /* UIImage+Extensions.swift */; };
 		A5B6617323A41E2900E801DD /* NotificationView.swift in Sources */ = {isa = PBXBuildFile; fileRef = A5B6617223A41E2900E801DD /* NotificationView.swift */; };
 		A5B87AF1211BD4380038C37C /* UIFont+Extension.swift in Sources */ = {isa = PBXBuildFile; fileRef = A5B87AF0211BD4380038C37C /* UIFont+Extension.swift */; };
+		A5B87AF6211E16370038C37C /* DrawerController.swift in Sources */ = {isa = PBXBuildFile; fileRef = A5B87AF3211E16360038C37C /* DrawerController.swift */; };
+		A5B87AF7211E16370038C37C /* DrawerTransitionAnimator.swift in Sources */ = {isa = PBXBuildFile; fileRef = A5B87AF4211E16360038C37C /* DrawerTransitionAnimator.swift */; };
+		A5B87AF8211E16370038C37C /* DrawerPresentationController.swift in Sources */ = {isa = PBXBuildFile; fileRef = A5B87AF5211E16360038C37C /* DrawerPresentationController.swift */; };
 		A5B87B02211E20B50038C37C /* UIScreen+Extension.swift in Sources */ = {isa = PBXBuildFile; fileRef = A5B87B01211E20B50038C37C /* UIScreen+Extension.swift */; };
 		A5B87B04211E22B70038C37C /* DimmingView.swift in Sources */ = {isa = PBXBuildFile; fileRef = A5B87B03211E22B70038C37C /* DimmingView.swift */; };
 		A5B87B06211E23650038C37C /* UIView+Extensions.swift in Sources */ = {isa = PBXBuildFile; fileRef = A5B87B05211E23650038C37C /* UIView+Extensions.swift */; };
@@ -351,6 +244,7 @@
 		A5F3B146232B1E3700007A4F /* ScrollView.swift in Sources */ = {isa = PBXBuildFile; fileRef = A5F3B145232B1E3700007A4F /* ScrollView.swift */; };
 		A5F3B149232B1F9700007A4F /* UIResponder+Extensions.swift in Sources */ = {isa = PBXBuildFile; fileRef = A5F3B148232B1F9700007A4F /* UIResponder+Extensions.swift */; };
 		B426613E214731D100E25423 /* InitialsView.swift in Sources */ = {isa = PBXBuildFile; fileRef = B426613D214731D100E25423 /* InitialsView.swift */; };
+		B42661422148568800E25423 /* AvatarView.swift in Sources */ = {isa = PBXBuildFile; fileRef = B42661412148568800E25423 /* AvatarView.swift */; };
 		B441478D228CDA130040E88E /* BooleanCell.swift in Sources */ = {isa = PBXBuildFile; fileRef = B441478C228CDA130040E88E /* BooleanCell.swift */; };
 		B444D6B12181403C0002B4D4 /* UITableViewCell+Extension.swift in Sources */ = {isa = PBXBuildFile; fileRef = B444D6B02181403C0002B4D4 /* UITableViewCell+Extension.swift */; };
 		B444D6B62183A9740002B4D4 /* BadgeView.swift in Sources */ = {isa = PBXBuildFile; fileRef = B444D6B52183A9740002B4D4 /* BadgeView.swift */; };
@@ -381,17 +275,7 @@
 		C77A04ED25F046EB001B3EB6 /* Date+CellFileAccessoryView.swift in Sources */ = {isa = PBXBuildFile; fileRef = C77A04EC25F046EB001B3EB6 /* Date+CellFileAccessoryView.swift */; };
 		C77A04EE25F046EB001B3EB6 /* Date+CellFileAccessoryView.swift in Sources */ = {isa = PBXBuildFile; fileRef = C77A04EC25F046EB001B3EB6 /* Date+CellFileAccessoryView.swift */; };
 		CCC18C2C2501B22F00BE830E /* CardView.swift in Sources */ = {isa = PBXBuildFile; fileRef = CCC18C2B2501B22F00BE830E /* CardView.swift */; };
-<<<<<<< HEAD
-		CCC18C2D2501B22F00BE830E /* CardView.swift in Sources */ = {isa = PBXBuildFile; fileRef = CCC18C2B2501B22F00BE830E /* CardView.swift */; };
-		EC8EA6A92580D80100F191CE /* List.swift in Sources */ = {isa = PBXBuildFile; fileRef = EC8EA6A82580D80100F191CE /* List.swift */; };
-		EC8EA6AA2580D80100F191CE /* List.swift in Sources */ = {isa = PBXBuildFile; fileRef = EC8EA6A82580D80100F191CE /* List.swift */; };
-		ECD9B85A25C21DA300CB211B /* ListCell.swift in Sources */ = {isa = PBXBuildFile; fileRef = ECD9B85925C21DA300CB211B /* ListCell.swift */; };
-		ECD9B85B25C21DA300CB211B /* ListCell.swift in Sources */ = {isa = PBXBuildFile; fileRef = ECD9B85925C21DA300CB211B /* ListCell.swift */; };
-		ECD9B86125C22A3B00CB211B /* ListHeaderFooter.swift in Sources */ = {isa = PBXBuildFile; fileRef = ECD9B86025C22A3B00CB211B /* ListHeaderFooter.swift */; };
-		ECD9B86225C22A3B00CB211B /* ListHeaderFooter.swift in Sources */ = {isa = PBXBuildFile; fileRef = ECD9B86025C22A3B00CB211B /* ListHeaderFooter.swift */; };
-=======
 		ECEBA8FC25EDF3380048EE24 /* SegmentedControl.swift in Sources */ = {isa = PBXBuildFile; fileRef = ECEBA8FB25EDF3380048EE24 /* SegmentedControl.swift */; };
->>>>>>> 9c89f1c6
 		FC414E1F258876FB00069E73 /* CommandBar.swift in Sources */ = {isa = PBXBuildFile; fileRef = FC414E1E258876FB00069E73 /* CommandBar.swift */; };
 		FC414E252588798000069E73 /* CommandBarButtonGroupView.swift in Sources */ = {isa = PBXBuildFile; fileRef = FC414E242588798000069E73 /* CommandBarButtonGroupView.swift */; };
 		FC414E2B25887A4B00069E73 /* CommandBarButton.swift in Sources */ = {isa = PBXBuildFile; fileRef = FC414E2A25887A4B00069E73 /* CommandBarButton.swift */; };
@@ -474,38 +358,41 @@
 /* End PBXContainerItemProxy section */
 
 /* Begin PBXFileReference section */
-		0AE9A4BD25E5A9AE00281E0C /* HeaderFooterTokens.swift */ = {isa = PBXFileReference; lastKnownFileType = sourcecode.swift; path = HeaderFooterTokens.swift; sourceTree = "<group>"; };
-		0AE9A4C425E5A9DD00281E0C /* MSFHeaderFooterTokens.generated.swift */ = {isa = PBXFileReference; fileEncoding = 4; lastKnownFileType = sourcecode.swift; path = MSFHeaderFooterTokens.generated.swift; sourceTree = "<group>"; };
 		0BCEFADD2485FEC00088CEE5 /* PopupMenuProtocols.swift */ = {isa = PBXFileReference; lastKnownFileType = sourcecode.swift; path = PopupMenuProtocols.swift; sourceTree = "<group>"; };
 		1168630222E131CF0088B302 /* TabBarItemView.swift */ = {isa = PBXFileReference; fileEncoding = 4; lastKnownFileType = sourcecode.swift; path = TabBarItemView.swift; sourceTree = "<group>"; };
 		1168630322E131CF0088B302 /* TabBarView.swift */ = {isa = PBXFileReference; fileEncoding = 4; lastKnownFileType = sourcecode.swift; path = TabBarView.swift; sourceTree = "<group>"; };
 		118D9847230BBA2300BC0B72 /* TabBarItem.swift */ = {isa = PBXFileReference; lastKnownFileType = sourcecode.swift; path = TabBarItem.swift; sourceTree = "<group>"; };
 		22010B6F2523CB2D00FF1F10 /* ActivityViewAnimating.swift */ = {isa = PBXFileReference; fileEncoding = 4; lastKnownFileType = sourcecode.swift; path = ActivityViewAnimating.swift; sourceTree = "<group>"; };
 		22EABB192509AAD100C4BE72 /* IndeterminateProgressBarView.swift */ = {isa = PBXFileReference; fileEncoding = 4; lastKnownFileType = sourcecode.swift; path = IndeterminateProgressBarView.swift; sourceTree = "<group>"; };
-		3F4FB92C25B25843008AB7CC /* UIKit+SwiftUI_interoperability.swift */ = {isa = PBXFileReference; fileEncoding = 4; lastKnownFileType = sourcecode.swift; path = "UIKit+SwiftUI_interoperability.swift"; sourceTree = "<group>"; };
-		3F4FB96D25B25E04008AB7CC /* Drawer.swift */ = {isa = PBXFileReference; fileEncoding = 4; lastKnownFileType = sourcecode.swift; path = Drawer.swift; sourceTree = "<group>"; };
-		3F4FB96E25B25E04008AB7CC /* SlideOverPanel.swift */ = {isa = PBXFileReference; fileEncoding = 4; lastKnownFileType = sourcecode.swift; path = SlideOverPanel.swift; sourceTree = "<group>"; };
-		3F4FB96F25B25E04008AB7CC /* Drawer+UIKit.swift */ = {isa = PBXFileReference; fileEncoding = 4; lastKnownFileType = sourcecode.swift; path = "Drawer+UIKit.swift"; sourceTree = "<group>"; };
-		3F4FB97025B25E04008AB7CC /* SideOverPanel+Modifiers.swift */ = {isa = PBXFileReference; fileEncoding = 4; lastKnownFileType = sourcecode.swift; path = "SideOverPanel+Modifiers.swift"; sourceTree = "<group>"; };
-		3FDF1C9325C0C066000ED4F3 /* AnimationCompletionModifier.swift */ = {isa = PBXFileReference; lastKnownFileType = sourcecode.swift; path = AnimationCompletionModifier.swift; sourceTree = "<group>"; };
 		497DC2D724185885008D86F8 /* PillButtonBar.swift */ = {isa = PBXFileReference; fileEncoding = 4; lastKnownFileType = sourcecode.swift; path = PillButtonBar.swift; sourceTree = "<group>"; };
 		497DC2D824185885008D86F8 /* PillButton.swift */ = {isa = PBXFileReference; fileEncoding = 4; lastKnownFileType = sourcecode.swift; path = PillButton.swift; sourceTree = "<group>"; };
-		53224E6525DF473C0063FBDB /* MSFListCellTokens.generated.swift */ = {isa = PBXFileReference; fileEncoding = 4; lastKnownFileType = sourcecode.swift; path = MSFListCellTokens.generated.swift; sourceTree = "<group>"; };
-		53224E6625DF473C0063FBDB /* MSFDrawerTokens.generated.swift */ = {isa = PBXFileReference; fileEncoding = 4; lastKnownFileType = sourcecode.swift; path = MSFDrawerTokens.generated.swift; sourceTree = "<group>"; };
-		53224E6725DF473C0063FBDB /* MSFButtonTokens.generated.swift */ = {isa = PBXFileReference; fileEncoding = 4; lastKnownFileType = sourcecode.swift; path = MSFButtonTokens.generated.swift; sourceTree = "<group>"; };
-		53224E6825DF473D0063FBDB /* MSFListTokens.generated.swift */ = {isa = PBXFileReference; fileEncoding = 4; lastKnownFileType = sourcecode.swift; path = MSFListTokens.generated.swift; sourceTree = "<group>"; };
-		53224E6925DF473D0063FBDB /* MSFAvatarTokens.generated.swift */ = {isa = PBXFileReference; fileEncoding = 4; lastKnownFileType = sourcecode.swift; path = MSFAvatarTokens.generated.swift; sourceTree = "<group>"; };
-		532854F925A3DD680042C3B9 /* Theming.swift */ = {isa = PBXFileReference; fileEncoding = 4; lastKnownFileType = sourcecode.swift; path = Theming.swift; sourceTree = "<group>"; };
-		5354008625B0C19C0047DC47 /* AvatarTokens.swift */ = {isa = PBXFileReference; fileEncoding = 4; lastKnownFileType = sourcecode.swift; path = AvatarTokens.swift; sourceTree = "<group>"; };
-		5354008725B0C19C0047DC47 /* ButtonTokens.swift */ = {isa = PBXFileReference; fileEncoding = 4; lastKnownFileType = sourcecode.swift; path = ButtonTokens.swift; sourceTree = "<group>"; };
-		5354008825B0C19C0047DC47 /* DrawerTokens.swift */ = {isa = PBXFileReference; fileEncoding = 4; lastKnownFileType = sourcecode.swift; path = DrawerTokens.swift; sourceTree = "<group>"; };
-		5354008925B0C19C0047DC47 /* ListTokens.swift */ = {isa = PBXFileReference; fileEncoding = 4; lastKnownFileType = sourcecode.swift; path = ListTokens.swift; sourceTree = "<group>"; };
-		535AD62E25CA8156000F1421 /* AvatarTests.swift */ = {isa = PBXFileReference; fileEncoding = 4; lastKnownFileType = sourcecode.swift; path = AvatarTests.swift; sourceTree = "<group>"; };
+		536AEF2325F1EC0300A36206 /* Drawer.swift */ = {isa = PBXFileReference; fileEncoding = 4; lastKnownFileType = sourcecode.swift; path = Drawer.swift; sourceTree = "<group>"; };
+		536AEF2425F1EC0300A36206 /* SlideOverPanel.swift */ = {isa = PBXFileReference; fileEncoding = 4; lastKnownFileType = sourcecode.swift; path = SlideOverPanel.swift; sourceTree = "<group>"; };
+		536AEF2525F1EC0300A36206 /* Drawer+UIKit.swift */ = {isa = PBXFileReference; fileEncoding = 4; lastKnownFileType = sourcecode.swift; path = "Drawer+UIKit.swift"; sourceTree = "<group>"; };
+		536AEF2625F1EC0300A36206 /* SideOverPanel+Modifiers.swift */ = {isa = PBXFileReference; fileEncoding = 4; lastKnownFileType = sourcecode.swift; path = "SideOverPanel+Modifiers.swift"; sourceTree = "<group>"; };
+		536AEF2725F1EC0300A36206 /* MSFDrawerTokens.generated.swift */ = {isa = PBXFileReference; fileEncoding = 4; lastKnownFileType = sourcecode.swift; path = MSFDrawerTokens.generated.swift; sourceTree = "<group>"; };
+		536AEF2825F1EC0300A36206 /* DrawerTokens.swift */ = {isa = PBXFileReference; fileEncoding = 4; lastKnownFileType = sourcecode.swift; path = DrawerTokens.swift; sourceTree = "<group>"; };
+		536AEF2A25F1EC0300A36206 /* FluentUIStyle.generated.swift */ = {isa = PBXFileReference; fileEncoding = 4; lastKnownFileType = sourcecode.swift; path = FluentUIStyle.generated.swift; sourceTree = "<group>"; };
+		536AEF2B25F1EC0300A36206 /* UIKit+SwiftUI_interoperability.swift */ = {isa = PBXFileReference; fileEncoding = 4; lastKnownFileType = sourcecode.swift; path = "UIKit+SwiftUI_interoperability.swift"; sourceTree = "<group>"; };
+		536AEF2C25F1EC0300A36206 /* Theming.swift */ = {isa = PBXFileReference; fileEncoding = 4; lastKnownFileType = sourcecode.swift; path = Theming.swift; sourceTree = "<group>"; };
+		536AEF2D25F1EC0300A36206 /* AnimationCompletionModifier.swift */ = {isa = PBXFileReference; fileEncoding = 4; lastKnownFileType = sourcecode.swift; path = AnimationCompletionModifier.swift; sourceTree = "<group>"; };
+		536AEF2F25F1EC0300A36206 /* MSFButtonTokens.generated.swift */ = {isa = PBXFileReference; fileEncoding = 4; lastKnownFileType = sourcecode.swift; path = MSFButtonTokens.generated.swift; sourceTree = "<group>"; };
+		536AEF3025F1EC0300A36206 /* ButtonTokens.swift */ = {isa = PBXFileReference; fileEncoding = 4; lastKnownFileType = sourcecode.swift; path = ButtonTokens.swift; sourceTree = "<group>"; };
+		536AEF3125F1EC0300A36206 /* Button.swift */ = {isa = PBXFileReference; fileEncoding = 4; lastKnownFileType = sourcecode.swift; path = Button.swift; sourceTree = "<group>"; };
+		536AEF3325F1EC0300A36206 /* HeaderFooterTokens.swift */ = {isa = PBXFileReference; fileEncoding = 4; lastKnownFileType = sourcecode.swift; path = HeaderFooterTokens.swift; sourceTree = "<group>"; };
+		536AEF3425F1EC0300A36206 /* ListTokens.swift */ = {isa = PBXFileReference; fileEncoding = 4; lastKnownFileType = sourcecode.swift; path = ListTokens.swift; sourceTree = "<group>"; };
+		536AEF3525F1EC0300A36206 /* ListCell.swift */ = {isa = PBXFileReference; fileEncoding = 4; lastKnownFileType = sourcecode.swift; path = ListCell.swift; sourceTree = "<group>"; };
+		536AEF3625F1EC0300A36206 /* MSFListCellTokens.generated.swift */ = {isa = PBXFileReference; fileEncoding = 4; lastKnownFileType = sourcecode.swift; path = MSFListCellTokens.generated.swift; sourceTree = "<group>"; };
+		536AEF3725F1EC0300A36206 /* ListHeaderFooter.swift */ = {isa = PBXFileReference; fileEncoding = 4; lastKnownFileType = sourcecode.swift; path = ListHeaderFooter.swift; sourceTree = "<group>"; };
+		536AEF3825F1EC0300A36206 /* List.swift */ = {isa = PBXFileReference; fileEncoding = 4; lastKnownFileType = sourcecode.swift; path = List.swift; sourceTree = "<group>"; };
+		536AEF3925F1EC0300A36206 /* MSFListTokens.generated.swift */ = {isa = PBXFileReference; fileEncoding = 4; lastKnownFileType = sourcecode.swift; path = MSFListTokens.generated.swift; sourceTree = "<group>"; };
+		536AEF3A25F1EC0300A36206 /* MSFHeaderFooterTokens.generated.swift */ = {isa = PBXFileReference; fileEncoding = 4; lastKnownFileType = sourcecode.swift; path = MSFHeaderFooterTokens.generated.swift; sourceTree = "<group>"; };
+		536AEF3C25F1EC0300A36206 /* MSFAvatarTokens.generated.swift */ = {isa = PBXFileReference; fileEncoding = 4; lastKnownFileType = sourcecode.swift; path = MSFAvatarTokens.generated.swift; sourceTree = "<group>"; };
+		536AEF3D25F1EC0300A36206 /* Avatar.swift */ = {isa = PBXFileReference; fileEncoding = 4; lastKnownFileType = sourcecode.swift; path = Avatar.swift; sourceTree = "<group>"; };
+		536AEF3E25F1EC0300A36206 /* AvatarTokens.swift */ = {isa = PBXFileReference; fileEncoding = 4; lastKnownFileType = sourcecode.swift; path = AvatarTokens.swift; sourceTree = "<group>"; };
+		536AEF7325F1ECA800A36206 /* ButtonLegacy.swift */ = {isa = PBXFileReference; fileEncoding = 4; lastKnownFileType = sourcecode.swift; path = ButtonLegacy.swift; sourceTree = "<group>"; };
 		537315B225438B15001FD14C /* iOS13_4_compatibility.swift */ = {isa = PBXFileReference; fileEncoding = 4; lastKnownFileType = sourcecode.swift; path = iOS13_4_compatibility.swift; sourceTree = "<group>"; };
-		53B659B9257AA50200070405 /* Button.swift */ = {isa = PBXFileReference; fileEncoding = 4; lastKnownFileType = sourcecode.swift; path = Button.swift; sourceTree = "<group>"; };
 		53BCB0CD253A4E8C00620960 /* Obscurable.swift */ = {isa = PBXFileReference; fileEncoding = 4; lastKnownFileType = sourcecode.swift; path = Obscurable.swift; sourceTree = "<group>"; };
-		53EA0F96257EC20800899357 /* Avatar.swift */ = {isa = PBXFileReference; fileEncoding = 4; lastKnownFileType = sourcecode.swift; path = Avatar.swift; sourceTree = "<group>"; };
-		53F738482575A8240043071D /* FluentUIStyle.generated.swift */ = {isa = PBXFileReference; fileEncoding = 4; lastKnownFileType = sourcecode.swift; path = FluentUIStyle.generated.swift; sourceTree = "<group>"; };
 		53FC90C02567300A008A06FD /* FluentUI_common.xcconfig */ = {isa = PBXFileReference; lastKnownFileType = text.xcconfig; path = FluentUI_common.xcconfig; sourceTree = "<group>"; };
 		53FC90F525673626008A06FD /* FluentUI_release.xcconfig */ = {isa = PBXFileReference; lastKnownFileType = text.xcconfig; path = FluentUI_release.xcconfig; sourceTree = "<group>"; };
 		53FC90F625673626008A06FD /* FluentUI_debug.xcconfig */ = {isa = PBXFileReference; lastKnownFileType = text.xcconfig; path = FluentUI_debug.xcconfig; sourceTree = "<group>"; };
@@ -558,7 +445,6 @@
 		A5CEC16120D980B30016922A /* Info.plist */ = {isa = PBXFileReference; lastKnownFileType = text.plist.xml; path = Info.plist; sourceTree = "<group>"; };
 		A5CEC16C20D98EE70016922A /* Colors.swift */ = {isa = PBXFileReference; lastKnownFileType = sourcecode.swift; path = Colors.swift; sourceTree = "<group>"; };
 		A5CEC16E20D98F340016922A /* Fonts.swift */ = {isa = PBXFileReference; lastKnownFileType = sourcecode.swift; path = Fonts.swift; sourceTree = "<group>"; };
-		A5CEC23020E451D00016922A /* ButtonLegacy.swift */ = {isa = PBXFileReference; lastKnownFileType = sourcecode.swift; path = ButtonLegacy.swift; sourceTree = "<group>"; };
 		A5DA88FC226FAA01000A8EA8 /* FluentUIResources-ios.bundle */ = {isa = PBXFileReference; explicitFileType = wrapper.cfbundle; includeInIndex = 0; path = "FluentUIResources-ios.bundle"; sourceTree = BUILT_PRODUCTS_DIR; };
 		A5DA88FE226FAA01000A8EA8 /* Info.plist */ = {isa = PBXFileReference; lastKnownFileType = text.plist.xml; path = Info.plist; sourceTree = "<group>"; };
 		A5DCA76321224026005F4CB7 /* Separator.swift */ = {isa = PBXFileReference; lastKnownFileType = sourcecode.swift; path = Separator.swift; sourceTree = "<group>"; };
@@ -595,13 +481,7 @@
 		C77A04B625F03DD1001B3EB6 /* String+Date.swift */ = {isa = PBXFileReference; lastKnownFileType = sourcecode.swift; path = "String+Date.swift"; sourceTree = "<group>"; };
 		C77A04EC25F046EB001B3EB6 /* Date+CellFileAccessoryView.swift */ = {isa = PBXFileReference; lastKnownFileType = sourcecode.swift; path = "Date+CellFileAccessoryView.swift"; sourceTree = "<group>"; };
 		CCC18C2B2501B22F00BE830E /* CardView.swift */ = {isa = PBXFileReference; lastKnownFileType = sourcecode.swift; path = CardView.swift; sourceTree = "<group>"; };
-<<<<<<< HEAD
-		EC8EA6A82580D80100F191CE /* List.swift */ = {isa = PBXFileReference; lastKnownFileType = sourcecode.swift; path = List.swift; sourceTree = "<group>"; };
-		ECD9B85925C21DA300CB211B /* ListCell.swift */ = {isa = PBXFileReference; lastKnownFileType = sourcecode.swift; path = ListCell.swift; sourceTree = "<group>"; };
-		ECD9B86025C22A3B00CB211B /* ListHeaderFooter.swift */ = {isa = PBXFileReference; lastKnownFileType = sourcecode.swift; path = ListHeaderFooter.swift; sourceTree = "<group>"; };
-=======
 		ECEBA8FB25EDF3380048EE24 /* SegmentedControl.swift */ = {isa = PBXFileReference; fileEncoding = 4; lastKnownFileType = sourcecode.swift; path = SegmentedControl.swift; sourceTree = "<group>"; };
->>>>>>> 9c89f1c6
 		FC414E1E258876FB00069E73 /* CommandBar.swift */ = {isa = PBXFileReference; lastKnownFileType = sourcecode.swift; path = CommandBar.swift; sourceTree = "<group>"; };
 		FC414E242588798000069E73 /* CommandBarButtonGroupView.swift */ = {isa = PBXFileReference; lastKnownFileType = sourcecode.swift; path = CommandBarButtonGroupView.swift; sourceTree = "<group>"; };
 		FC414E2A25887A4B00069E73 /* CommandBarButton.swift */ = {isa = PBXFileReference; lastKnownFileType = sourcecode.swift; path = CommandBarButton.swift; sourceTree = "<group>"; };
@@ -759,19 +639,6 @@
 			path = "Tab Bar";
 			sourceTree = "<group>";
 		};
-		3F4FB96C25B25E04008AB7CC /* Drawer */ = {
-			isa = PBXGroup;
-			children = (
-				3F4FB96D25B25E04008AB7CC /* Drawer.swift */,
-				3F4FB96F25B25E04008AB7CC /* Drawer+UIKit.swift */,
-				5354008825B0C19C0047DC47 /* DrawerTokens.swift */,
-				53224E6625DF473C0063FBDB /* MSFDrawerTokens.generated.swift */,
-				3F4FB96E25B25E04008AB7CC /* SlideOverPanel.swift */,
-				3F4FB97025B25E04008AB7CC /* SideOverPanel+Modifiers.swift */,
-			);
-			path = Drawer;
-			sourceTree = "<group>";
-		};
 		497DC2D62418585D008D86F8 /* Pill Button Bar */ = {
 			isa = PBXGroup;
 			children = (
@@ -782,24 +649,6 @@
 			path = "Pill Button Bar";
 			sourceTree = "<group>";
 		};
-<<<<<<< HEAD
-		5354009725B0C5F70047DC47 /* Avatar */ = {
-			isa = PBXGroup;
-			children = (
-				53EA0F96257EC20800899357 /* Avatar.swift */,
-				5354008625B0C19C0047DC47 /* AvatarTokens.swift */,
-				53224E6925DF473D0063FBDB /* MSFAvatarTokens.generated.swift */,
-			);
-			path = Avatar;
-			sourceTree = "<group>";
-		};
-		5354009825B0C6120047DC47 /* Button */ = {
-			isa = PBXGroup;
-			children = (
-				53B659B9257AA50200070405 /* Button.swift */,
-				5354008725B0C19C0047DC47 /* ButtonTokens.swift */,
-				53224E6725DF473C0063FBDB /* MSFButtonTokens.generated.swift */,
-=======
 		5314DFE625F000740099271A /* Separator */ = {
 			isa = PBXGroup;
 			children = (
@@ -819,50 +668,11 @@
 		5314DFEC25F0029C0099271A /* Button */ = {
 			isa = PBXGroup;
 			children = (
-				A5CEC23020E451D00016922A /* Button.swift */,
->>>>>>> 9c89f1c6
+				536AEF7325F1ECA800A36206 /* ButtonLegacy.swift */,
 			);
 			path = Button;
 			sourceTree = "<group>";
 		};
-<<<<<<< HEAD
-		5354009925B0C64F0047DC47 /* List */ = {
-			isa = PBXGroup;
-			children = (
-				EC8EA6A82580D80100F191CE /* List.swift */,
-				ECD9B85925C21DA300CB211B /* ListCell.swift */,
-				ECD9B86025C22A3B00CB211B /* ListHeaderFooter.swift */,
-				5354008925B0C19C0047DC47 /* ListTokens.swift */,
-				0AE9A4BD25E5A9AE00281E0C /* HeaderFooterTokens.swift */,
-				53224E6825DF473D0063FBDB /* MSFListTokens.generated.swift */,
-				53224E6525DF473C0063FBDB /* MSFListCellTokens.generated.swift */,
-				0AE9A4C425E5A9DD00281E0C /* MSFHeaderFooterTokens.generated.swift */,
-			);
-			path = List;
-			sourceTree = "<group>";
-		};
-		535400CA25B16B710047DC47 /* Vnext */ = {
-			isa = PBXGroup;
-			children = (
-				5354009725B0C5F70047DC47 /* Avatar */,
-				5354009825B0C6120047DC47 /* Button */,
-				5354019625BB49CA0047DC47 /* Core */,
-				3F4FB96C25B25E04008AB7CC /* Drawer */,
-				5354009925B0C64F0047DC47 /* List */,
-			);
-			path = Vnext;
-			sourceTree = "<group>";
-		};
-		5354019625BB49CA0047DC47 /* Core */ = {
-			isa = PBXGroup;
-			children = (
-				3FDF1C9325C0C066000ED4F3 /* AnimationCompletionModifier.swift */,
-				53F738482575A8240043071D /* FluentUIStyle.generated.swift */,
-				3F4FB92C25B25843008AB7CC /* UIKit+SwiftUI_interoperability.swift */,
-				532854F925A3DD680042C3B9 /* Theming.swift */,
-			);
-			path = Core;
-=======
 		5314DFEF25F003C60099271A /* DotView */ = {
 			isa = PBXGroup;
 			children = (
@@ -952,7 +762,77 @@
 				22010B6F2523CB2D00FF1F10 /* ActivityViewAnimating.swift */,
 			);
 			path = ActivityViewAnimating;
->>>>>>> 9c89f1c6
+			sourceTree = "<group>";
+		};
+		536AEF2125F1EC0300A36206 /* Vnext */ = {
+			isa = PBXGroup;
+			children = (
+				536AEF2225F1EC0300A36206 /* Drawer */,
+				536AEF2925F1EC0300A36206 /* Core */,
+				536AEF2E25F1EC0300A36206 /* Button */,
+				536AEF3225F1EC0300A36206 /* List */,
+				536AEF3B25F1EC0300A36206 /* Avatar */,
+			);
+			path = Vnext;
+			sourceTree = "<group>";
+		};
+		536AEF2225F1EC0300A36206 /* Drawer */ = {
+			isa = PBXGroup;
+			children = (
+				536AEF2325F1EC0300A36206 /* Drawer.swift */,
+				536AEF2425F1EC0300A36206 /* SlideOverPanel.swift */,
+				536AEF2525F1EC0300A36206 /* Drawer+UIKit.swift */,
+				536AEF2625F1EC0300A36206 /* SideOverPanel+Modifiers.swift */,
+				536AEF2725F1EC0300A36206 /* MSFDrawerTokens.generated.swift */,
+				536AEF2825F1EC0300A36206 /* DrawerTokens.swift */,
+			);
+			path = Drawer;
+			sourceTree = "<group>";
+		};
+		536AEF2925F1EC0300A36206 /* Core */ = {
+			isa = PBXGroup;
+			children = (
+				536AEF2A25F1EC0300A36206 /* FluentUIStyle.generated.swift */,
+				536AEF2B25F1EC0300A36206 /* UIKit+SwiftUI_interoperability.swift */,
+				536AEF2C25F1EC0300A36206 /* Theming.swift */,
+				536AEF2D25F1EC0300A36206 /* AnimationCompletionModifier.swift */,
+			);
+			path = Core;
+			sourceTree = "<group>";
+		};
+		536AEF2E25F1EC0300A36206 /* Button */ = {
+			isa = PBXGroup;
+			children = (
+				536AEF2F25F1EC0300A36206 /* MSFButtonTokens.generated.swift */,
+				536AEF3025F1EC0300A36206 /* ButtonTokens.swift */,
+				536AEF3125F1EC0300A36206 /* Button.swift */,
+			);
+			path = Button;
+			sourceTree = "<group>";
+		};
+		536AEF3225F1EC0300A36206 /* List */ = {
+			isa = PBXGroup;
+			children = (
+				536AEF3325F1EC0300A36206 /* HeaderFooterTokens.swift */,
+				536AEF3425F1EC0300A36206 /* ListTokens.swift */,
+				536AEF3525F1EC0300A36206 /* ListCell.swift */,
+				536AEF3625F1EC0300A36206 /* MSFListCellTokens.generated.swift */,
+				536AEF3725F1EC0300A36206 /* ListHeaderFooter.swift */,
+				536AEF3825F1EC0300A36206 /* List.swift */,
+				536AEF3925F1EC0300A36206 /* MSFListTokens.generated.swift */,
+				536AEF3A25F1EC0300A36206 /* MSFHeaderFooterTokens.generated.swift */,
+			);
+			path = List;
+			sourceTree = "<group>";
+		};
+		536AEF3B25F1EC0300A36206 /* Avatar */ = {
+			isa = PBXGroup;
+			children = (
+				536AEF3C25F1EC0300A36206 /* MSFAvatarTokens.generated.swift */,
+				536AEF3D25F1EC0300A36206 /* Avatar.swift */,
+				536AEF3E25F1EC0300A36206 /* AvatarTokens.swift */,
+			);
+			path = Avatar;
 			sourceTree = "<group>";
 		};
 		53FC90BE25672F97008A06FD /* xcode */ = {
@@ -1081,8 +961,8 @@
 				5314DFF325F006060099271A /* TouchForwardingView */,
 				5314DFF825F008870099271A /* TwoLineTitleView */,
 				C0938E42235E8EAF00256251 /* Utilities */,
+				536AEF2125F1EC0300A36206 /* Vnext */,
 				A5CEC17020D996120016922A /* Resources */,
-				535400CA25B16B710047DC47 /* Vnext */,
 				A5CEC25720E6A64E0016922A /* Configuration */,
 			);
 			path = FluentUI;
@@ -1091,7 +971,6 @@
 		A5CEC15E20D980B30016922A /* FluentUI.Tests */ = {
 			isa = PBXGroup;
 			children = (
-				535AD62E25CA8156000F1421 /* AvatarTests.swift */,
 				8FA3CB5A246B19EA0049E431 /* ColorTests.swift */,
 				FD053A342224CA33009B6378 /* DatePickerControllerTests.swift */,
 				A5CEC15F20D980B30016922A /* FluentUITests.swift */,
@@ -1128,34 +1007,6 @@
 			path = Localization;
 			sourceTree = "<group>";
 		};
-<<<<<<< HEAD
-		A5CEC22F20E451990016922A /* Controls */ = {
-			isa = PBXGroup;
-			children = (
-				22010B6F2523CB2D00FF1F10 /* ActivityViewAnimating.swift */,
-				B4E782C421793BB900A7DFCE /* ActivityIndicatorView.swift */,
-				A52648DB2316F4F9003342A0 /* BarButtonItems.swift */,
-				FDA1AF8B21484625001AE720 /* BlurringView.swift */,
-				A5CEC23020E451D00016922A /* ButtonLegacy.swift */,
-				A5B87B03211E22B70038C37C /* DimmingView.swift */,
-				FDD454ED21405B390006E84E /* DotView.swift */,
-				FD5BBE42214C73CE008964B4 /* EasyTapButton.swift */,
-				22EABB192509AAD100C4BE72 /* IndeterminateProgressBarView.swift */,
-				A589F853211BA03200471C23 /* Label.swift */,
-				53BCB0CD253A4E8C00620960 /* Obscurable.swift */,
-				A5237ACA21DED7030040BF27 /* ResizingHandleView.swift */,
-				A5F3B145232B1E3700007A4F /* ScrollView.swift */,
-				FD41C87E22DD13230086F899 /* SearchBar.swift */,
-				FDCF7C7E21BB56740058E9E6 /* SegmentedControl.swift */,
-				A5DCA76321224026005F4CB7 /* Separator.swift */,
-				B483323621DEB5A00022B4CC /* TouchForwardingView.swift */,
-				FD5BBE40214C6AF3008964B4 /* TwoLineTitleView.swift */,
-			);
-			path = Controls;
-			sourceTree = "<group>";
-		};
-=======
->>>>>>> 9c89f1c6
 		A5CEC25720E6A64E0016922A /* Configuration */ = {
 			isa = PBXGroup;
 			children = (
@@ -1176,13 +1027,6 @@
 		B426613C214731AC00E25423 /* People Picker */ = {
 			isa = PBXGroup;
 			children = (
-<<<<<<< HEAD
-				A578C4A12321CFD6002D5C40 /* AvatarData.swift */,
-				7D23482624D88DDF00FBE057 /* AvatarGroupView.swift */,
-				B42661412148568800E25423 /* AvatarView.swift */,
-				B426613D214731D100E25423 /* InitialsView.swift */,
-=======
->>>>>>> 9c89f1c6
 				B47B58B722F8E5840078DE38 /* PeoplePicker.swift */,
 				8A01C86E248FFC5300C971F3 /* ContactView.swift */,
 				B4BA27872319DC0D0001563C /* PersonaBadgeViewDataSource.swift */,
@@ -1260,7 +1104,7 @@
 		C77A04F325F04CFB001B3EB6 /* Avatar */ = {
 			isa = PBXGroup;
 			children = (
-				A578C4A12321CFD6002D5C40 /* Avatar.swift */,
+				A578C4A12321CFD6002D5C40 /* AvatarData.swift */,
 				7D23482624D88DDF00FBE057 /* AvatarGroupView.swift */,
 				B42661412148568800E25423 /* AvatarView.swift */,
 				B426613D214731D100E25423 /* InitialsView.swift */,
@@ -1650,167 +1494,8 @@
 			isa = PBXSourcesBuildPhase;
 			buildActionMask = 2147483647;
 			files = (
-<<<<<<< HEAD
-				8FD0116E228A82A600D25925 /* BadgeField.swift in Sources */,
-				8FD0116F228A82A600D25925 /* BadgeStringExtractor.swift in Sources */,
-				3F37B51425C8DB0E007EE062 /* AnimationCompletionModifier.swift in Sources */,
-				8FD01170228A82A600D25925 /* BadgeView.swift in Sources */,
-				8FD01171228A82A600D25925 /* CalendarView.swift in Sources */,
-				1168630722E131CF0088B302 /* TabBarView.swift in Sources */,
-				8FD01172228A82A600D25925 /* CalendarViewDataSource.swift in Sources */,
-				8FD01173228A82A600D25925 /* CalendarViewLayout.swift in Sources */,
-				EC8EA6AA2580D80100F191CE /* List.swift in Sources */,
-				8FD01174228A82A600D25925 /* CalendarViewDayCell.swift in Sources */,
-				8FD01175228A82A600D25925 /* CalendarViewDayMonthCell.swift in Sources */,
-				8FD01176228A82A600D25925 /* CalendarViewDayMonthYearCell.swift in Sources */,
-				8FD01177228A82A600D25925 /* CalendarViewDayTodayCell.swift in Sources */,
-				A52648DD2316F4F9003342A0 /* BarButtonItems.swift in Sources */,
-				FD26DBD22298B3630011178B /* TooltipView.swift in Sources */,
-				8FD01178228A82A600D25925 /* CalendarViewMonthBannerView.swift in Sources */,
-				8FD01179228A82A600D25925 /* CalendarViewWeekdayHeadingView.swift in Sources */,
-				FD41C89D22DD13230086F899 /* SearchBar.swift in Sources */,
-				7D0931C424AAAC9C0072458A /* SideTabBar.swift in Sources */,
-				53224E8025DF474C0063FBDB /* MSFListTokens.generated.swift in Sources */,
-				FD26DBD12298B3610011178B /* TooltipPositionController.swift in Sources */,
-				0AE9A4C625E5A9DD00281E0C /* MSFHeaderFooterTokens.generated.swift in Sources */,
-				FD26DBD02298B35F0011178B /* Tooltip.swift in Sources */,
-				3F4FB97225B25E04008AB7CC /* Drawer.swift in Sources */,
-				8ACE4D3624E31B1C00B9D0EB /* ContactCollectionView.swift in Sources */,
-				8FD0117B228A82A600D25925 /* ActivityIndicatorView.swift in Sources */,
-				8FD0117C228A82A600D25925 /* BlurringView.swift in Sources */,
-				53BCB0CF253A4E8D00620960 /* Obscurable.swift in Sources */,
-				53EA0F98257EC20800899357 /* Avatar.swift in Sources */,
-				535401D925BB535A0047DC47 /* AvatarView.swift in Sources */,
-				FD41C8BF22DD47120086F899 /* UINavigationItem+Navigation.swift in Sources */,
-				8FD0117E228A82A600D25925 /* DimmingView.swift in Sources */,
-				8FD0117F228A82A600D25925 /* DotView.swift in Sources */,
-				56DA1CDD24523699008D745E /* AnimationSynchronizer.swift in Sources */,
-				8FD01180228A82A600D25925 /* EasyTapButton.swift in Sources */,
-				FD41C88522DD13230086F899 /* ContentScrollViewTraits.swift in Sources */,
-				8FD01181228A82A600D25925 /* Label.swift in Sources */,
-				5354020825BB6A760047DC47 /* ButtonLegacy.swift in Sources */,
-				8FD01182228A82A600D25925 /* ResizingHandleView.swift in Sources */,
-				537315B425438B15001FD14C /* iOS13_4_compatibility.swift in Sources */,
-				56DA1CDC24523624008D745E /* ShimmerAppearance.swift in Sources */,
-				8FD01183228A82A600D25925 /* SegmentedControl.swift in Sources */,
-				53224E7E25DF474C0063FBDB /* Theming.swift in Sources */,
-				5320362825D4803600DE9E1D /* CommandBarButtonGroupView.swift in Sources */,
-				FD41C88722DD13230086F899 /* ShyHeaderController.swift in Sources */,
-				53224E8625DF474C0063FBDB /* AvatarTokens.swift in Sources */,
-				8FD01184228A82A600D25925 /* Separator.swift in Sources */,
-				22EABB1B250A196200C4BE72 /* IndeterminateProgressBarView.swift in Sources */,
-				FD41C89F22DD13230086F899 /* NavigationController.swift in Sources */,
-				8FD01185228A82A600D25925 /* TouchForwardingView.swift in Sources */,
-				8FD01186228A82A600D25925 /* TwoLineTitleView.swift in Sources */,
-				8FD01187228A82A600D25925 /* AccessibleViewDelegate.swift in Sources */,
-				8FD01188228A82A600D25925 /* Colors.swift in Sources */,
-				8FD01189228A82A600D25925 /* Fonts.swift in Sources */,
-				FD41C8B322DD3BB70086F899 /* UIScrollView+Extensions.swift in Sources */,
-				8FD0118A228A82A600D25925 /* AccessibilityContainerView.swift in Sources */,
-				FD41C89522DD13230086F899 /* LargeTitleView.swift in Sources */,
-				B4EF66522294A665007FEAB0 /* TableViewHeaderFooterView.swift in Sources */,
-				A5F3B14A232B1F9700007A4F /* UIResponder+Extensions.swift in Sources */,
-				3F4FB92E25B25843008AB7CC /* UIKit+SwiftUI_interoperability.swift in Sources */,
-				8FD0118B228A82A600D25925 /* CalendarConfiguration.swift in Sources */,
-				8FD0118C228A82A600D25925 /* DayOfMonth.swift in Sources */,
-				8FD0118E228A82A600D25925 /* FluentUIFramework.swift in Sources */,
-				8FD0118F228A82A600D25925 /* DateTimePicker.swift in Sources */,
-				FD41C88922DD13230086F899 /* ShyHeaderView.swift in Sources */,
-				8FD01190228A82A600D25925 /* GenericDateTimePicker.swift in Sources */,
-				1168630522E131CF0088B302 /* TabBarItemView.swift in Sources */,
-				A578C4A32321CFD6002D5C40 /* AvatarData.swift in Sources */,
-				8FD01191228A82A600D25925 /* DatePickerController.swift in Sources */,
-				56DA1CD924523616008D745E /* ShimmerLinesView.swift in Sources */,
-				8FD01192228A82A600D25925 /* DatePickerSelectionManager.swift in Sources */,
-				56DA1CDA2452361B008D745E /* ShimmerViewAppearance.swift in Sources */,
-				8FD01193228A82A600D25925 /* DateTimePickerController.swift in Sources */,
-				53224E7C25DF474C0063FBDB /* MSFButtonTokens.generated.swift in Sources */,
-				8FD01194228A82A600D25925 /* DateTimePickerView.swift in Sources */,
-				A5B6617423A41E2900E801DD /* NotificationView.swift in Sources */,
-				A56CE7B722E68A7800AA77EE /* UIColor+Extensions.swift in Sources */,
-				8FD01195228A82A600D25925 /* DateTimePickerViewComponent.swift in Sources */,
-				53224E7D25DF474C0063FBDB /* ListTokens.swift in Sources */,
-				ECD9B85B25C21DA300CB211B /* ListCell.swift in Sources */,
-				8FD01196228A82A600D25925 /* DateTimePickerViewComponentCell.swift in Sources */,
-				637F92732501637200B5B085 /* PersonaBadgeViewDataSource.swift in Sources */,
-				8FD01197228A82A600D25925 /* DateTimePickerViewComponentTableView.swift in Sources */,
-				8FD01198228A82A600D25925 /* DateTimePickerViewDataSource.swift in Sources */,
-				8FD01199228A82A600D25925 /* DateTimePickerViewLayout.swift in Sources */,
-				53B659BF257AA50E00070405 /* Button.swift in Sources */,
-				FD41C8C222DD48E60086F899 /* Operators.swift in Sources */,
-				5320362625D4803600DE9E1D /* CommandBarItem.swift in Sources */,
-				8FD0119A228A82A600D25925 /* DrawerController.swift in Sources */,
-				7DC2FB2924C0ED1700367A55 /* TableViewCellFileAccessoryView.swift in Sources */,
-				8FD0119B228A82A600D25925 /* DrawerPresentationController.swift in Sources */,
-				3F4FB97625B25E04008AB7CC /* Drawer+UIKit.swift in Sources */,
-				8FD0119C228A82A600D25925 /* DrawerTransitionAnimator.swift in Sources */,
-				0BCEFAE1248650F10088CEE5 /* PopupMenuProtocols.swift in Sources */,
-				8FD0119D228A82A600D25925 /* DrawerShadowView.swift in Sources */,
-				53224E8225DF474C0063FBDB /* MSFListCellTokens.generated.swift in Sources */,
-				8FD0119E228A82A600D25925 /* CALayer+Extensions.swift in Sources */,
-				637F92722501636300B5B085 /* PeoplePicker.swift in Sources */,
-				8FD0119F228A82A600D25925 /* Calendar+Extensions.swift in Sources */,
-				CCC18C2D2501B22F00BE830E /* CardView.swift in Sources */,
-				53224E8325DF474C0063FBDB /* MSFAvatarTokens.generated.swift in Sources */,
-				8FD011A1228A82A600D25925 /* CharacterSet+Extension.swift in Sources */,
-				FD41C8A122DD13230086F899 /* NavigationAnimator.swift in Sources */,
-				8FD011A2228A82A600D25925 /* Date+Extensions.swift in Sources */,
-				8FD011A3228A82A600D25925 /* DateComponents+Extensions.swift in Sources */,
-				FD9DA7B6232C33A80013E41B /* UIViewController+Navigation.swift in Sources */,
-				53224E8425DF474C0063FBDB /* DrawerTokens.swift in Sources */,
-				8FD011A6228A82A600D25925 /* String+Extension.swift in Sources */,
-				8ACE4D3724E31B3700B9D0EB /* ContactCollectionViewLayout.swift in Sources */,
-				8FD011A8228A82A600D25925 /* UIFont+Extension.swift in Sources */,
-				8FD011AA228A82A600D25925 /* UIImage+Extensions.swift in Sources */,
-				497DC2DC24185885008D86F8 /* PillButton.swift in Sources */,
-				8FD011AC228A82A600D25925 /* UIScreen+Extension.swift in Sources */,
-				53224E8525DF474C0063FBDB /* FluentUIStyle.generated.swift in Sources */,
-				7DC2FB2E24D209E800367A55 /* Presence.swift in Sources */,
-				8FD011AD228A82A600D25925 /* UITableViewCell+Extension.swift in Sources */,
-				8FD011AE228A82A600D25925 /* UIView+Extensions.swift in Sources */,
-				0AE9A4BF25E5A9AE00281E0C /* HeaderFooterTokens.swift in Sources */,
-				8FD011AF228A82A600D25925 /* UIViewController+Extensions.swift in Sources */,
-				7D23482824D88DE700FBE057 /* AvatarGroupView.swift in Sources */,
-				8FD011B0228A82A600D25925 /* HUD.swift in Sources */,
-				8ACE4D3824E31B4700B9D0EB /* ContactView.swift in Sources */,
-				86AF4F8225B0F85A005D4253 /* PillButtonStyle.swift in Sources */,
-				ECD9B86225C22A3B00CB211B /* ListHeaderFooter.swift in Sources */,
-				8FD011B1228A82A600D25925 /* HUDView.swift in Sources */,
-				5320362725D4803600DE9E1D /* CommandBar.swift in Sources */,
-				A5F3B147232B1E3700007A4F /* ScrollView.swift in Sources */,
-				8FD011B3228A82A600D25925 /* InitialsView.swift in Sources */,
-				FD41C89722DD13230086F899 /* NavigationBar.swift in Sources */,
-				56DA1CD824523611008D745E /* ShimmerView.swift in Sources */,
-				8FD011B4228A82A600D25925 /* PersonaCell.swift in Sources */,
-				8FD011B5228A82A600D25925 /* PersonaListView.swift in Sources */,
-				3F4FB97825B25E04008AB7CC /* SideOverPanel+Modifiers.swift in Sources */,
-				497DC2DA24185885008D86F8 /* PillButtonBar.swift in Sources */,
-				5320362525D4803600DE9E1D /* CommandBarButton.swift in Sources */,
-				8ACE4D3524E31ADA00B9D0EB /* ContactCollectionViewCell.swift in Sources */,
-				8FD011B6228A82A600D25925 /* Persona.swift in Sources */,
-				11104BCE233ACA9500CCB232 /* TabBarItem.swift in Sources */,
-				53224E8125DF474C0063FBDB /* MSFDrawerTokens.generated.swift in Sources */,
-				8FD011B7228A82A600D25925 /* PopupMenuController.swift in Sources */,
-				8FD011B8228A82A600D25925 /* PopupMenuItem.swift in Sources */,
-				53224E7F25DF474C0063FBDB /* ButtonTokens.swift in Sources */,
-				8FD011B9228A82A600D25925 /* PopupMenuSection.swift in Sources */,
-				3F4FB97425B25E04008AB7CC /* SlideOverPanel.swift in Sources */,
-				FD41C8B622DD3EA20086F899 /* NSLayoutConstraint+Extensions.swift in Sources */,
-				8FD011BA228A82A600D25925 /* PopupMenuItemCell.swift in Sources */,
-				B4414790228F4D920040E88E /* BooleanCell.swift in Sources */,
-				8FD011BB228A82A600D25925 /* PopupMenuSectionHeaderView.swift in Sources */,
-				22010B752523CEB700FF1F10 /* ActivityViewAnimating.swift in Sources */,
-				8FD011BC228A82A600D25925 /* CardPresentationController.swift in Sources */,
-				56DA1CDB2452361E008D745E /* ShimmerLinesViewAppearance.swift in Sources */,
-				8FD011BD228A82A600D25925 /* CardPresenterNavigationController.swift in Sources */,
-				8FD011BE228A82A600D25925 /* CardTransitionAnimator.swift in Sources */,
-				8FD011BF228A82A600D25925 /* PageCardPresenterController.swift in Sources */,
-				8FD011C0228A82A600D25925 /* ActionsCell.swift in Sources */,
-				8FD011C1228A82A600D25925 /* ActivityIndicatorCell.swift in Sources */,
-				8FD011C2228A82A600D25925 /* CenteredLabelCell.swift in Sources */,
-				8FD011C3228A82A600D25925 /* TableViewCell.swift in Sources */,
-=======
 				5314E0ED25F012C40099271A /* ContentScrollViewTraits.swift in Sources */,
+				536AEF5625F1EC0300A36206 /* ButtonTokens.swift in Sources */,
 				5314E03A25F00E3D0099271A /* BadgeView.swift in Sources */,
 				5314E0C625F010850099271A /* IndeterminateProgressBarView.swift in Sources */,
 				5314E1A325F01A7C0099271A /* TableViewHeaderFooterView.swift in Sources */,
@@ -1826,21 +1511,26 @@
 				5314E07E25F00F1A0099271A /* DateTimePickerView.swift in Sources */,
 				5314E07625F00F160099271A /* DateTimePickerController.swift in Sources */,
 				5314E11325F015EA0099271A /* Persona.swift in Sources */,
+				536AEF6425F1EC0300A36206 /* List.swift in Sources */,
 				5314E14525F016860099271A /* CardPresentationController.swift in Sources */,
 				5314E0A925F010070099271A /* DrawerTransitionAnimator.swift in Sources */,
 				5314E00425F00A300099271A /* ActivityViewAnimating.swift in Sources */,
+				536AEF7525F1ECA800A36206 /* ButtonLegacy.swift in Sources */,
 				5314E06525F00EFD0099271A /* CalendarViewDayMonthCell.swift in Sources */,
+				536AEF6025F1EC0300A36206 /* MSFListCellTokens.generated.swift in Sources */,
 				5314E08B25F00F2D0099271A /* CommandBarItem.swift in Sources */,
 				5314E06225F00EFD0099271A /* CalendarViewDayTodayCell.swift in Sources */,
 				5314E08025F00F1A0099271A /* DateTimePickerViewComponent.swift in Sources */,
 				5314E06325F00EFD0099271A /* CalendarViewDayMonthYearCell.swift in Sources */,
 				5314E1A225F01A7C0099271A /* ActivityIndicatorCell.swift in Sources */,
 				5314E11F25F015EA0099271A /* InitialsView.swift in Sources */,
+				536AEF5A25F1EC0300A36206 /* HeaderFooterTokens.swift in Sources */,
 				5314E06125F00EFD0099271A /* CalendarViewDayCell.swift in Sources */,
 				5314E12A25F016230099271A /* PillButton.swift in Sources */,
-				5314E01F25F00D080099271A /* Button.swift in Sources */,
+				536AEF5C25F1EC0300A36206 /* ListTokens.swift in Sources */,
 				5314E0E525F012C00099271A /* NavigationBar.swift in Sources */,
 				5314E14325F016860099271A /* CardTransitionAnimator.swift in Sources */,
+				536AEF4E25F1EC0300A36206 /* UIKit+SwiftUI_interoperability.swift in Sources */,
 				5314E0F825F012CB0099271A /* LargeTitleView.swift in Sources */,
 				5314E13725F016370099271A /* PopupMenuProtocols.swift in Sources */,
 				5314E19725F019650099271A /* TabBarItem.swift in Sources */,
@@ -1853,15 +1543,20 @@
 				5314E2A025F024860099271A /* NSLayoutConstraint+Extensions.swift in Sources */,
 				5314E26625F023B20099271A /* UIColor+Extensions.swift in Sources */,
 				5314E30225F0260E0099271A /* AccessibilityContainerView.swift in Sources */,
+				536AEF6E25F1EC0300A36206 /* AvatarTokens.swift in Sources */,
+				536AEF6225F1EC0300A36206 /* ListHeaderFooter.swift in Sources */,
 				8FD01188228A82A600D25925 /* Colors.swift in Sources */,
 				5314E0F325F012C80099271A /* ShyHeaderController.swift in Sources */,
 				5314E1B125F01A980099271A /* TooltipView.swift in Sources */,
 				5314E19525F019650099271A /* TabBarItemView.swift in Sources */,
 				5314E03C25F00E3D0099271A /* BadgeField.swift in Sources */,
 				5314E05B25F00EF50099271A /* CalendarView.swift in Sources */,
+				536AEF4625F1EC0300A36206 /* SideOverPanel+Modifiers.swift in Sources */,
 				5314E28125F0240D0099271A /* DateComponents+Extensions.swift in Sources */,
+				536AEF5025F1EC0300A36206 /* Theming.swift in Sources */,
 				5314E07025F00F140099271A /* DatePickerController.swift in Sources */,
 				5314E12025F015EA0099271A /* ContactView.swift in Sources */,
+				536AEF4025F1EC0300A36206 /* Drawer.swift in Sources */,
 				5314E11C25F015EA0099271A /* AvatarView.swift in Sources */,
 				5314E0AA25F010070099271A /* DrawerShadowView.swift in Sources */,
 				5314E0E725F012C00099271A /* UINavigationItem+Navigation.swift in Sources */,
@@ -1872,9 +1567,15 @@
 				5314E14425F016860099271A /* PageCardPresenterController.swift in Sources */,
 				5314E11B25F015EA0099271A /* PersonaListView.swift in Sources */,
 				5314E28E25F024590099271A /* Date+Extensions.swift in Sources */,
+				536AEF5825F1EC0300A36206 /* Button.swift in Sources */,
+				536AEF6825F1EC0300A36206 /* MSFHeaderFooterTokens.generated.swift in Sources */,
 				5314E2D125F0251E0099271A /* iOS13_4_compatibility.swift in Sources */,
-				5314E11425F015EA0099271A /* Avatar.swift in Sources */,
+				5314E11425F015EA0099271A /* AvatarData.swift in Sources */,
 				5314E14E25F016CD0099271A /* ResizingHandleView.swift in Sources */,
+				536AEF4225F1EC0300A36206 /* SlideOverPanel.swift in Sources */,
+				536AEF4825F1EC0300A36206 /* MSFDrawerTokens.generated.swift in Sources */,
+				536AEF4425F1EC0300A36206 /* Drawer+UIKit.swift in Sources */,
+				536AEF5E25F1EC0300A36206 /* ListCell.swift in Sources */,
 				5314E1A625F01A7C0099271A /* BooleanCell.swift in Sources */,
 				5314E0BC25F0106F0099271A /* HUDView.swift in Sources */,
 				5314E0F225F012C80099271A /* ShyHeaderView.swift in Sources */,
@@ -1910,6 +1611,7 @@
 				5314E16925F017940099271A /* SegmentedControl.swift in Sources */,
 				C77A04EE25F046EB001B3EB6 /* Date+CellFileAccessoryView.swift in Sources */,
 				5314E09E25F00FE20099271A /* DotView.swift in Sources */,
+				536AEF6625F1EC0300A36206 /* MSFListTokens.generated.swift in Sources */,
 				5314E1A525F01A7C0099271A /* TableViewCell.swift in Sources */,
 				5314E09525F00FA30099271A /* DimmingView.swift in Sources */,
 				5314E11825F015EA0099271A /* PeoplePicker.swift in Sources */,
@@ -1925,25 +1627,30 @@
 				5314E2DA25F025370099271A /* Fonts.swift in Sources */,
 				5314E07F25F00F1A0099271A /* DateTimePickerViewComponentCell.swift in Sources */,
 				5314E0E425F012C00099271A /* NavigationController.swift in Sources */,
+				536AEF5225F1EC0300A36206 /* AnimationCompletionModifier.swift in Sources */,
 				5314E00D25F00B390099271A /* ActivityIndicatorView.swift in Sources */,
 				5314E03B25F00E3D0099271A /* BadgeStringExtractor.swift in Sources */,
 				5314E19825F019650099271A /* SideTabBar.swift in Sources */,
 				5314E11E25F015EA0099271A /* ContactCollectionViewCell.swift in Sources */,
 				5314E10A25F014600099271A /* Obscurable.swift in Sources */,
+				536AEF6C25F1EC0300A36206 /* Avatar.swift in Sources */,
 				5314E07D25F00F1A0099271A /* DateTimePickerViewComponentTableView.swift in Sources */,
+				536AEF4C25F1EC0300A36206 /* FluentUIStyle.generated.swift in Sources */,
 				5314E03125F00DDD0099271A /* CardView.swift in Sources */,
 				5314E11525F015EA0099271A /* Presence.swift in Sources */,
 				5314E08925F00F2D0099271A /* CommandBarButtonGroupView.swift in Sources */,
 				5314E08C25F00F2D0099271A /* CommandBarButton.swift in Sources */,
 				5314E18F25F0195C0099271A /* ShimmerAppearance.swift in Sources */,
+				536AEF6A25F1EC0300A36206 /* MSFAvatarTokens.generated.swift in Sources */,
 				5314E21E25F022120099271A /* UIView+Extensions.swift in Sources */,
 				5314E24225F022F20099271A /* UIResponder+Extensions.swift in Sources */,
 				5314E0BD25F0106F0099271A /* HUD.swift in Sources */,
 				5314E06A25F00F100099271A /* GenericDateTimePicker.swift in Sources */,
 				5314E06025F00EFD0099271A /* CalendarViewWeekdayHeadingView.swift in Sources */,
 				5314E05A25F00EF50099271A /* CalendarViewLayout.swift in Sources */,
+				536AEF5425F1EC0300A36206 /* MSFButtonTokens.generated.swift in Sources */,
 				5314E1B025F01A980099271A /* Tooltip.swift in Sources */,
->>>>>>> 9c89f1c6
+				536AEF4A25F1EC0300A36206 /* DrawerTokens.swift in Sources */,
 			);
 			runOnlyForDeploymentPostprocessing = 0;
 		};
@@ -1952,110 +1659,102 @@
 			buildActionMask = 2147483647;
 			files = (
 				A5961FA3218A25D100E2A506 /* PopupMenuItemCell.swift in Sources */,
+				536AEF5525F1EC0300A36206 /* ButtonTokens.swift in Sources */,
 				FD599D0221348439008845EE /* CalendarView.swift in Sources */,
-				53224EE525DFB6290063FBDB /* Drawer+UIKit.swift in Sources */,
 				A559BB83212B7D870055E107 /* FluentUIFramework.swift in Sources */,
 				1168630622E131CF0088B302 /* TabBarView.swift in Sources */,
 				FD599D082134AB0E008845EE /* CalendarViewWeekdayHeadingView.swift in Sources */,
 				FDFB8AF321361C9D0046850A /* CalendarViewDayMonthYearCell.swift in Sources */,
-				EC8EA6A92580D80100F191CE /* List.swift in Sources */,
 				A5961F9D218A254D00E2A506 /* PopupMenuController.swift in Sources */,
 				FD56FD92219123FE0023C7EA /* DateTimePickerViewComponentTableView.swift in Sources */,
 				B4E782C521793BB900A7DFCE /* ActivityIndicatorView.swift in Sources */,
 				A52648DC2316F4F9003342A0 /* BarButtonItems.swift in Sources */,
 				FD5BBE41214C6AF3008964B4 /* TwoLineTitleView.swift in Sources */,
-				532854FA25A3DD680042C3B9 /* Theming.swift in Sources */,
-				3F4FB96725B25D57008AB7CC /* DrawerTransitionAnimator.swift in Sources */,
 				A5B87AF1211BD4380038C37C /* UIFont+Extension.swift in Sources */,
 				FD41C89C22DD13230086F899 /* SearchBar.swift in Sources */,
-				53224E6D25DF473D0063FBDB /* MSFListTokens.generated.swift in Sources */,
+				A5B87AF8211E16370038C37C /* DrawerPresentationController.swift in Sources */,
 				FD36F1A9216C0A6900CECBC6 /* CardPresentationController.swift in Sources */,
 				B426613E214731D100E25423 /* InitialsView.swift in Sources */,
-				0AE9A4C525E5A9DD00281E0C /* MSFHeaderFooterTokens.generated.swift in Sources */,
-				53224ED725DFB6160063FBDB /* MSFAvatarTokens.generated.swift in Sources */,
+				536AEF6325F1EC0300A36206 /* List.swift in Sources */,
 				FC414E252588798000069E73 /* CommandBarButtonGroupView.swift in Sources */,
 				A5B87B02211E20B50038C37C /* UIScreen+Extension.swift in Sources */,
 				FD77752D219E62E100033D58 /* DateTimePickerViewLayout.swift in Sources */,
-				53224EE425DFB6290063FBDB /* Drawer.swift in Sources */,
+				536AEF7425F1ECA800A36206 /* ButtonLegacy.swift in Sources */,
 				FD7DF05C21FA7F5000857267 /* Tooltip.swift in Sources */,
+				536AEF5F25F1EC0300A36206 /* MSFListCellTokens.generated.swift in Sources */,
 				497DC2DB24185885008D86F8 /* PillButton.swift in Sources */,
 				8AF03E1E24B6BDFB00E6E2A2 /* ContactCollectionViewLayout.swift in Sources */,
 				53BCB0CE253A4E8D00620960 /* Obscurable.swift in Sources */,
 				FD41C8BE22DD47120086F899 /* UINavigationItem+Navigation.swift in Sources */,
 				7DC2FB2D24D209E800367A55 /* Presence.swift in Sources */,
 				B4E782C12176AD5E00A7DFCE /* ActionsCell.swift in Sources */,
+				536AEF5925F1EC0300A36206 /* HeaderFooterTokens.swift in Sources */,
 				FD56FD962192754B0023C7EA /* DateTimePickerViewComponent.swift in Sources */,
 				FDFB8AF021361C9D0046850A /* CalendarViewDayTodayCell.swift in Sources */,
 				FD41C88422DD13230086F899 /* ContentScrollViewTraits.swift in Sources */,
+				536AEF5B25F1EC0300A36206 /* ListTokens.swift in Sources */,
 				FD97580F2191118E00B67319 /* DateTimePickerViewComponentCell.swift in Sources */,
 				A5B6617323A41E2900E801DD /* NotificationView.swift in Sources */,
-				ECD9B85A25C21DA300CB211B /* ListCell.swift in Sources */,
+				536AEF4D25F1EC0300A36206 /* UIKit+SwiftUI_interoperability.swift in Sources */,
 				FD41C88622DD13230086F899 /* ShyHeaderController.swift in Sources */,
 				537315B325438B15001FD14C /* iOS13_4_compatibility.swift in Sources */,
-				53224ED825DFB6160063FBDB /* Avatar.swift in Sources */,
 				FDFB8AF121361C9D0046850A /* CalendarViewDayMonthCell.swift in Sources */,
 				B47B58B822F8E5840078DE38 /* PeoplePicker.swift in Sources */,
 				FD41C89E22DD13230086F899 /* NavigationController.swift in Sources */,
-				53F738492575A8240043071D /* FluentUIStyle.generated.swift in Sources */,
 				FD4F2A20214AE20400C437D6 /* DatePickerController.swift in Sources */,
 				22EABB1A2509AAD100C4BE72 /* IndeterminateProgressBarView.swift in Sources */,
-				53224EE725DFB6290063FBDB /* MSFDrawerTokens.generated.swift in Sources */,
 				B4EF53C3215AF1AB00573E8F /* Persona.swift in Sources */,
 				B45EB790219E310F008646A2 /* BadgeField.swift in Sources */,
 				497DC2D924185885008D86F8 /* PillButtonBar.swift in Sources */,
 				FDFB8AEB21361C950046850A /* CalendarViewMonthBannerView.swift in Sources */,
 				B4EF66512294A665007FEAB0 /* TableViewHeaderFooterView.swift in Sources */,
+				536AEF6D25F1EC0300A36206 /* AvatarTokens.swift in Sources */,
+				536AEF6125F1EC0300A36206 /* ListHeaderFooter.swift in Sources */,
 				FD41C8B222DD3BB70086F899 /* UIScrollView+Extensions.swift in Sources */,
 				B483323321CC71940022B4CC /* HUDView.swift in Sources */,
-				53224EDD25DFB61D0063FBDB /* MSFButtonTokens.generated.swift in Sources */,
 				FD41C89422DD13230086F899 /* LargeTitleView.swift in Sources */,
-				3F4FB96125B25D51008AB7CC /* DrawerController.swift in Sources */,
 				C0938E44235E8ED500256251 /* AnimationSynchronizer.swift in Sources */,
 				B483323521DEA8D70022B4CC /* HUD.swift in Sources */,
-				3F4FB92D25B25843008AB7CC /* UIKit+SwiftUI_interoperability.swift in Sources */,
-				53224ED625DFB6160063FBDB /* AvatarTokens.swift in Sources */,
-				ECD9B86125C22A3B00CB211B /* ListHeaderFooter.swift in Sources */,
 				A5B87B06211E23650038C37C /* UIView+Extensions.swift in Sources */,
+				536AEF4525F1EC0300A36206 /* SideOverPanel+Modifiers.swift in Sources */,
 				7D0931C324AAAC9B0072458A /* SideTabBar.swift in Sources */,
-<<<<<<< HEAD
-				FDCF7C7F21BB56740058E9E6 /* SegmentedControl.swift in Sources */,
-				53224EE625DFB6290063FBDB /* SlideOverPanel.swift in Sources */,
-=======
->>>>>>> 9c89f1c6
+				536AEF4F25F1EC0300A36206 /* Theming.swift in Sources */,
 				A5961FA7218A2E4500E2A506 /* UIImage+Extensions.swift in Sources */,
 				B4BA27882319DC0D0001563C /* PersonaBadgeViewDataSource.swift in Sources */,
+				536AEF3F25F1EC0300A36206 /* Drawer.swift in Sources */,
 				8A01C86F248FFC5300C971F3 /* ContactView.swift in Sources */,
 				FD7DF06021FA83C900857267 /* TooltipPositionController.swift in Sources */,
 				FD56FD94219128BF0023C7EA /* DateTimePickerViewDataSource.swift in Sources */,
 				FD41C88822DD13230086F899 /* ShyHeaderView.swift in Sources */,
-				3F4FB96625B25D54008AB7CC /* DrawerPresentationController.swift in Sources */,
 				C0A0D76E233AEF6C00F432FD /* ShimmerLinesView.swift in Sources */,
-<<<<<<< HEAD
-=======
 				C77A04B725F03DD1001B3EB6 /* String+Date.swift in Sources */,
 				B42661422148568800E25423 /* AvatarView.swift in Sources */,
->>>>>>> 9c89f1c6
 				118D9848230BBA2300BC0B72 /* TabBarItem.swift in Sources */,
 				1168630422E131CF0088B302 /* TabBarItemView.swift in Sources */,
 				0BCEFADE2485FEC00088CEE5 /* PopupMenuProtocols.swift in Sources */,
+				536AEF5725F1EC0300A36206 /* Button.swift in Sources */,
+				536AEF6725F1EC0300A36206 /* MSFHeaderFooterTokens.generated.swift in Sources */,
 				A578C4A22321CFD6002D5C40 /* AvatarData.swift in Sources */,
 				B444D6B62183A9740002B4D4 /* BadgeView.swift in Sources */,
 				FD7254E72146E946002F4069 /* CalendarViewDayCell.swift in Sources */,
+				536AEF4125F1EC0300A36206 /* SlideOverPanel.swift in Sources */,
+				536AEF4725F1EC0300A36206 /* MSFDrawerTokens.generated.swift in Sources */,
+				536AEF4325F1EC0300A36206 /* Drawer+UIKit.swift in Sources */,
+				536AEF5D25F1EC0300A36206 /* ListCell.swift in Sources */,
 				A589F854211BA03200471C23 /* Label.swift in Sources */,
 				A56CE7B622E68A7800AA77EE /* UIColor+Extensions.swift in Sources */,
 				A5237ACB21DED7030040BF27 /* ResizingHandleView.swift in Sources */,
 				B4E782C72179509A00A7DFCE /* CenteredLabelCell.swift in Sources */,
 				FD9A5C872179464F00D224D9 /* DateComponents+Extensions.swift in Sources */,
+				A5B87AF7211E16370038C37C /* DrawerTransitionAnimator.swift in Sources */,
 				C0A0D76D233AEF6C00F432FD /* ShimmerAppearance.swift in Sources */,
 				B46D3F932151D95F0029772C /* PersonaCell.swift in Sources */,
 				B444D6B12181403C0002B4D4 /* UITableViewCell+Extension.swift in Sources */,
 				FD777529219E3F6C00033D58 /* DayOfMonth.swift in Sources */,
 				FD1FAE1B2272464B00A5DBA4 /* GenericDateTimePicker.swift in Sources */,
 				A54D97DA217A5FC10072681A /* CALayer+Extensions.swift in Sources */,
-				53224EE925DFB6290063FBDB /* SideOverPanel+Modifiers.swift in Sources */,
 				B483323721DEB5A00022B4CC /* TouchForwardingView.swift in Sources */,
 				FD41C8A022DD13230086F899 /* NavigationAnimator.swift in Sources */,
-				53224E6A25DF473D0063FBDB /* MSFListCellTokens.generated.swift in Sources */,
 				7D23482724D88DE600FBE057 /* AvatarGroupView.swift in Sources */,
 				CCC18C2C2501B22F00BE830E /* CardView.swift in Sources */,
 				FDA1AF91214871B5001AE720 /* CardTransitionAnimator.swift in Sources */,
@@ -2074,21 +1773,17 @@
 				C0EAAEAD2347E1DF00C7244E /* ShimmerView.swift in Sources */,
 				C0938E46235F66E300256251 /* ShimmerViewAppearance.swift in Sources */,
 				FC414E1F258876FB00069E73 /* CommandBar.swift in Sources */,
-				0AE9A4BE25E5A9AE00281E0C /* HeaderFooterTokens.swift in Sources */,
 				C0A0D76F233AEF6C00F432FD /* ShimmerLinesViewAppearance.swift in Sources */,
 				C77A04ED25F046EB001B3EB6 /* Date+CellFileAccessoryView.swift in Sources */,
 				FD256C5B2183B90B00EC9588 /* DatePickerSelectionManager.swift in Sources */,
+				536AEF6525F1EC0300A36206 /* MSFListTokens.generated.swift in Sources */,
 				86AF4F7525AFC746005D4253 /* PillButtonStyle.swift in Sources */,
-<<<<<<< HEAD
-				FDF41EDB2141A23B00EC527C /* UIViewController+Extensions.swift in Sources */,
-				53224EDF25DFB61D0063FBDB /* Button.swift in Sources */,
-=======
 				ECEBA8FC25EDF3380048EE24 /* SegmentedControl.swift in Sources */,
->>>>>>> 9c89f1c6
 				FC414E4F2588B65C00069E73 /* CommandBarItem.swift in Sources */,
 				FD56FD95219131430023C7EA /* DateTimePickerView.swift in Sources */,
 				FDA1AF8C21484625001AE720 /* BlurringView.swift in Sources */,
 				A5961FA1218A25C400E2A506 /* PopupMenuSection.swift in Sources */,
+				A5B87AF6211E16370038C37C /* DrawerController.swift in Sources */,
 				FD41C89622DD13230086F899 /* NavigationBar.swift in Sources */,
 				A5CEC16D20D98EE70016922A /* Colors.swift in Sources */,
 				FC414E2B25887A4B00069E73 /* CommandBarButton.swift in Sources */,
@@ -2096,30 +1791,30 @@
 				8AF03E1C24B6BDBD00E6E2A2 /* ContactCollectionViewCell.swift in Sources */,
 				FD4F2A1B2148937100C437D6 /* PageCardPresenterController.swift in Sources */,
 				FD5BBE3B214B2F44008964B4 /* Date+Extensions.swift in Sources */,
+				536AEF5125F1EC0300A36206 /* AnimationCompletionModifier.swift in Sources */,
 				FD5BBE43214C73CE008964B4 /* EasyTapButton.swift in Sources */,
 				B498141421E424920077B48D /* TableViewCell.swift in Sources */,
 				FD41C8B522DD3EA20086F899 /* NSLayoutConstraint+Extensions.swift in Sources */,
 				FD77752B219E455A00033D58 /* AccessibilityContainerView.swift in Sources */,
 				8AF03E1A24B6BD4700E6E2A2 /* ContactCollectionView.swift in Sources */,
-				5354020325BB6A750047DC47 /* ButtonLegacy.swift in Sources */,
-				53224EDE25DFB61D0063FBDB /* ButtonTokens.swift in Sources */,
+				536AEF6B25F1EC0300A36206 /* Avatar.swift in Sources */,
 				B441478D228CDA130040E88E /* BooleanCell.swift in Sources */,
+				536AEF4B25F1EC0300A36206 /* FluentUIStyle.generated.swift in Sources */,
 				FDF41ED92141A02200EC527C /* CalendarConfiguration.swift in Sources */,
 				FD77753021A490BA00033D58 /* DateTimePicker.swift in Sources */,
 				22010B702523CB2D00FF1F10 /* ActivityViewAnimating.swift in Sources */,
 				FD7254E92147059D002F4069 /* Calendar+Extensions.swift in Sources */,
 				A559BB7E212B6D100055E107 /* String+Extension.swift in Sources */,
-				535401D425BB53590047DC47 /* AvatarView.swift in Sources */,
+				536AEF6925F1EC0300A36206 /* MSFAvatarTokens.generated.swift in Sources */,
 				A5961FA5218A260500E2A506 /* PopupMenuSectionHeaderView.swift in Sources */,
-				3FDF1C9425C0C066000ED4F3 /* AnimationCompletionModifier.swift in Sources */,
-				5354008D25B0C19C0047DC47 /* ListTokens.swift in Sources */,
 				FD56FD9A2194E50D0023C7EA /* DateTimePickerController.swift in Sources */,
 				A5F3B146232B1E3700007A4F /* ScrollView.swift in Sources */,
 				B46D3F9D215985AC0029772C /* PersonaListView.swift in Sources */,
-				53224EE825DFB6290063FBDB /* DrawerTokens.swift in Sources */,
 				7DC2FB2824C0ED1600367A55 /* TableViewCellFileAccessoryView.swift in Sources */,
 				A5DCA76421224026005F4CB7 /* Separator.swift in Sources */,
+				536AEF5325F1EC0300A36206 /* MSFButtonTokens.generated.swift in Sources */,
 				FD599D062134A682008845EE /* AccessibleViewDelegate.swift in Sources */,
+				536AEF4925F1EC0300A36206 /* DrawerTokens.swift in Sources */,
 			);
 			runOnlyForDeploymentPostprocessing = 0;
 		};
@@ -2129,7 +1824,6 @@
 			files = (
 				A5CEC16020D980B30016922A /* FluentUITests.swift in Sources */,
 				8FA3CB5B246B19EA0049E431 /* ColorTests.swift in Sources */,
-				535AD63425CA815C000F1421 /* AvatarTests.swift in Sources */,
 				FD053A352224CA33009B6378 /* DatePickerControllerTests.swift in Sources */,
 			);
 			runOnlyForDeploymentPostprocessing = 0;
