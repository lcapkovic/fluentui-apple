// !$*UTF8*$!
{
	archiveVersion = 1;
	classes = {
	};
	objectVersion = 50;
	objects = {

/* Begin PBXBuildFile section */
		0AA874162600237A00D47421 /* PersonaView.swift in Sources */ = {isa = PBXBuildFile; fileRef = 0AA874142600237A00D47421 /* PersonaView.swift */; };
		0ACD82122620451F0035CD9F /* MSFPersonaViewTokens.generated.swift in Sources */ = {isa = PBXBuildFile; fileRef = 0ACD82102620451E0035CD9F /* MSFPersonaViewTokens.generated.swift */; };
		0ACD82192620453B0035CD9F /* PersonaViewTokens.swift in Sources */ = {isa = PBXBuildFile; fileRef = 0ACD82172620453B0035CD9F /* PersonaViewTokens.swift */; };
		0AD70F5826E7F2E3008774EC /* MSFCommandBarTokens.generated.swift in Sources */ = {isa = PBXBuildFile; fileRef = 0AD70F5626E7F2E3008774EC /* MSFCommandBarTokens.generated.swift */; };
		0AD70F5B26E80A5D008774EC /* CommandBarTokens.swift in Sources */ = {isa = PBXBuildFile; fileRef = 0AD70F5926E80A5D008774EC /* CommandBarTokens.swift */; };
		0AE866A826BA05D000E92108 /* Locale+Extensions.swift in Sources */ = {isa = PBXBuildFile; fileRef = 0AE866A626BA05D000E92108 /* Locale+Extensions.swift */; };
		43488C46270FAD1300124C71 /* NotificationView_SwiftUI.swift in Sources */ = {isa = PBXBuildFile; fileRef = 43488C44270FAD0200124C71 /* NotificationView_SwiftUI.swift */; };
		436F6B3F26F4924200D18073 /* MSFNotificationTokens.generated.swift in Sources */ = {isa = PBXBuildFile; fileRef = 436F6B3D26F4924200D18073 /* MSFNotificationTokens.generated.swift */; };
		436F6B4226F4926B00D18073 /* MSFNotificationTokens.swift in Sources */ = {isa = PBXBuildFile; fileRef = 436F6B4026F4926B00D18073 /* MSFNotificationTokens.swift */; };
		43A35007272B67D30031654A /* EnvironmentValues+Extensions.swift in Sources */ = {isa = PBXBuildFile; fileRef = 43A35006272B67D20031654A /* EnvironmentValues+Extensions.swift */; };
		5303259B26B31B6B00611D05 /* AvatarModifiers.swift in Sources */ = {isa = PBXBuildFile; fileRef = 5303259926B31B6B00611D05 /* AvatarModifiers.swift */; };
		5306075326A1E6A4002D49CF /* AvatarGroupTokens.swift in Sources */ = {isa = PBXBuildFile; fileRef = 5306074F26A1E6A4002D49CF /* AvatarGroupTokens.swift */; };
		5306075526A1E6A4002D49CF /* MSFAvatarGroupTokens.generated.swift in Sources */ = {isa = PBXBuildFile; fileRef = 5306075026A1E6A4002D49CF /* MSFAvatarGroupTokens.generated.swift */; };
		5306075726A1E6A4002D49CF /* AvatarGroup.swift in Sources */ = {isa = PBXBuildFile; fileRef = 5306075126A1E6A4002D49CF /* AvatarGroup.swift */; };
		5306076126A201C8002D49CF /* Persona.swift in Sources */ = {isa = PBXBuildFile; fileRef = B4EF53C2215AF1AB00573E8F /* Persona.swift */; };
		53097D05270288FB00A6E4DC /* MSFButton.swift in Sources */ = {isa = PBXBuildFile; fileRef = 53097CFF270288FB00A6E4DC /* MSFButton.swift */; };
		53097D07270288FB00A6E4DC /* MSFButtonTokens.generated.swift in Sources */ = {isa = PBXBuildFile; fileRef = 53097D00270288FB00A6E4DC /* MSFButtonTokens.generated.swift */; };
		53097D09270288FB00A6E4DC /* Button.swift in Sources */ = {isa = PBXBuildFile; fileRef = 53097D01270288FB00A6E4DC /* Button.swift */; };
		53097D0B270288FB00A6E4DC /* ButtonModifiers.swift in Sources */ = {isa = PBXBuildFile; fileRef = 53097D02270288FB00A6E4DC /* ButtonModifiers.swift */; };
		53097D0D270288FB00A6E4DC /* ButtonTokens.swift in Sources */ = {isa = PBXBuildFile; fileRef = 53097D03270288FB00A6E4DC /* ButtonTokens.swift */; };
		53097D172702890900A6E4DC /* HeaderFooterTokens.swift in Sources */ = {isa = PBXBuildFile; fileRef = 53097D0E2702890800A6E4DC /* HeaderFooterTokens.swift */; };
		53097D192702890900A6E4DC /* List.swift in Sources */ = {isa = PBXBuildFile; fileRef = 53097D0F2702890800A6E4DC /* List.swift */; };
		53097D1B2702890900A6E4DC /* MSFListCellTokens.generated.swift in Sources */ = {isa = PBXBuildFile; fileRef = 53097D102702890800A6E4DC /* MSFListCellTokens.generated.swift */; };
		53097D1D2702890900A6E4DC /* ListTokens.swift in Sources */ = {isa = PBXBuildFile; fileRef = 53097D112702890800A6E4DC /* ListTokens.swift */; };
		53097D1F2702890900A6E4DC /* MSFHeaderFooterTokens.generated.swift in Sources */ = {isa = PBXBuildFile; fileRef = 53097D122702890800A6E4DC /* MSFHeaderFooterTokens.generated.swift */; };
		53097D212702890900A6E4DC /* ListHeaderFooter.swift in Sources */ = {isa = PBXBuildFile; fileRef = 53097D132702890800A6E4DC /* ListHeaderFooter.swift */; };
		53097D232702890900A6E4DC /* MSFListTokens.generated.swift in Sources */ = {isa = PBXBuildFile; fileRef = 53097D142702890800A6E4DC /* MSFListTokens.generated.swift */; };
		53097D252702890900A6E4DC /* ListCell.swift in Sources */ = {isa = PBXBuildFile; fileRef = 53097D152702890900A6E4DC /* ListCell.swift */; };
		53097D292702895500A6E4DC /* MSFDrawerTokens.swift in Sources */ = {isa = PBXBuildFile; fileRef = 53097D262702895500A6E4DC /* MSFDrawerTokens.swift */; };
		53097D2B2702895500A6E4DC /* MSFDrawerTokens.generated.swift in Sources */ = {isa = PBXBuildFile; fileRef = 53097D272702895500A6E4DC /* MSFDrawerTokens.generated.swift */; };
		53097D4727028B1200A6E4DC /* ButtonLegacy.swift in Sources */ = {isa = PBXBuildFile; fileRef = 53097D4527028B1100A6E4DC /* ButtonLegacy.swift */; };
		5314E01625F00CF70099271A /* BarButtonItems.swift in Sources */ = {isa = PBXBuildFile; fileRef = A52648DB2316F4F9003342A0 /* BarButtonItems.swift */; };
		5314E02825F00DA80099271A /* BlurringView.swift in Sources */ = {isa = PBXBuildFile; fileRef = FDA1AF8B21484625001AE720 /* BlurringView.swift */; };
		5314E03125F00DDD0099271A /* CardView.swift in Sources */ = {isa = PBXBuildFile; fileRef = CCC18C2B2501B22F00BE830E /* CardView.swift */; };
		5314E03A25F00E3D0099271A /* BadgeView.swift in Sources */ = {isa = PBXBuildFile; fileRef = B444D6B52183A9740002B4D4 /* BadgeView.swift */; };
		5314E03B25F00E3D0099271A /* BadgeStringExtractor.swift in Sources */ = {isa = PBXBuildFile; fileRef = B4A8BBCC21BF6D6900D5E3ED /* BadgeStringExtractor.swift */; };
		5314E03C25F00E3D0099271A /* BadgeField.swift in Sources */ = {isa = PBXBuildFile; fileRef = B45EB78F219E310F008646A2 /* BadgeField.swift */; };
		5314E05925F00EF50099271A /* CalendarViewDataSource.swift in Sources */ = {isa = PBXBuildFile; fileRef = FD599D0B2134AB1E008845EE /* CalendarViewDataSource.swift */; };
		5314E05A25F00EF50099271A /* CalendarViewLayout.swift in Sources */ = {isa = PBXBuildFile; fileRef = FD599D092134AB15008845EE /* CalendarViewLayout.swift */; };
		5314E05B25F00EF50099271A /* CalendarView.swift in Sources */ = {isa = PBXBuildFile; fileRef = FD599D0121348439008845EE /* CalendarView.swift */; };
		5314E06025F00EFD0099271A /* CalendarViewWeekdayHeadingView.swift in Sources */ = {isa = PBXBuildFile; fileRef = FD599D072134AB0E008845EE /* CalendarViewWeekdayHeadingView.swift */; };
		5314E06125F00EFD0099271A /* CalendarViewDayCell.swift in Sources */ = {isa = PBXBuildFile; fileRef = FDFB8AEE21361C9D0046850A /* CalendarViewDayCell.swift */; };
		5314E06225F00EFD0099271A /* CalendarViewDayTodayCell.swift in Sources */ = {isa = PBXBuildFile; fileRef = FDFB8AEC21361C9D0046850A /* CalendarViewDayTodayCell.swift */; };
		5314E06325F00EFD0099271A /* CalendarViewDayMonthYearCell.swift in Sources */ = {isa = PBXBuildFile; fileRef = FDFB8AEF21361C9D0046850A /* CalendarViewDayMonthYearCell.swift */; };
		5314E06425F00EFD0099271A /* CalendarViewMonthBannerView.swift in Sources */ = {isa = PBXBuildFile; fileRef = FDFB8AEA21361C950046850A /* CalendarViewMonthBannerView.swift */; };
		5314E06525F00EFD0099271A /* CalendarViewDayMonthCell.swift in Sources */ = {isa = PBXBuildFile; fileRef = FDFB8AED21361C9D0046850A /* CalendarViewDayMonthCell.swift */; };
		5314E06A25F00F100099271A /* GenericDateTimePicker.swift in Sources */ = {isa = PBXBuildFile; fileRef = FD1FAE1A2272464B00A5DBA4 /* GenericDateTimePicker.swift */; };
		5314E06B25F00F100099271A /* DateTimePicker.swift in Sources */ = {isa = PBXBuildFile; fileRef = FD77752F21A490BA00033D58 /* DateTimePicker.swift */; };
		5314E07025F00F140099271A /* DatePickerController.swift in Sources */ = {isa = PBXBuildFile; fileRef = FD4F2A1F214AE20400C437D6 /* DatePickerController.swift */; };
		5314E07125F00F140099271A /* DatePickerSelectionManager.swift in Sources */ = {isa = PBXBuildFile; fileRef = FD256C5A2183B90B00EC9588 /* DatePickerSelectionManager.swift */; };
		5314E07625F00F160099271A /* DateTimePickerController.swift in Sources */ = {isa = PBXBuildFile; fileRef = FD5ADBF32190CDC80005A9AF /* DateTimePickerController.swift */; };
		5314E07B25F00F1A0099271A /* DateTimePickerViewDataSource.swift in Sources */ = {isa = PBXBuildFile; fileRef = FD9758072191118E00B67319 /* DateTimePickerViewDataSource.swift */; };
		5314E07C25F00F1A0099271A /* DateTimePickerViewLayout.swift in Sources */ = {isa = PBXBuildFile; fileRef = FD77752C219E62E100033D58 /* DateTimePickerViewLayout.swift */; };
		5314E07D25F00F1A0099271A /* DateTimePickerViewComponentTableView.swift in Sources */ = {isa = PBXBuildFile; fileRef = FD9758082191118E00B67319 /* DateTimePickerViewComponentTableView.swift */; };
		5314E07E25F00F1A0099271A /* DateTimePickerView.swift in Sources */ = {isa = PBXBuildFile; fileRef = FD9758062191118D00B67319 /* DateTimePickerView.swift */; };
		5314E07F25F00F1A0099271A /* DateTimePickerViewComponentCell.swift in Sources */ = {isa = PBXBuildFile; fileRef = FD97580A2191118E00B67319 /* DateTimePickerViewComponentCell.swift */; };
		5314E08025F00F1A0099271A /* DateTimePickerViewComponent.swift in Sources */ = {isa = PBXBuildFile; fileRef = FD9758092191118E00B67319 /* DateTimePickerViewComponent.swift */; };
		5314E08925F00F2D0099271A /* CommandBarButtonGroupView.swift in Sources */ = {isa = PBXBuildFile; fileRef = FC414E242588798000069E73 /* CommandBarButtonGroupView.swift */; };
		5314E08A25F00F2D0099271A /* CommandBar.swift in Sources */ = {isa = PBXBuildFile; fileRef = FC414E1E258876FB00069E73 /* CommandBar.swift */; };
		5314E08B25F00F2D0099271A /* CommandBarItem.swift in Sources */ = {isa = PBXBuildFile; fileRef = FC414E4E2588B65C00069E73 /* CommandBarItem.swift */; };
		5314E08C25F00F2D0099271A /* CommandBarButton.swift in Sources */ = {isa = PBXBuildFile; fileRef = FC414E2A25887A4B00069E73 /* CommandBarButton.swift */; };
		5314E09525F00FA30099271A /* DimmingView.swift in Sources */ = {isa = PBXBuildFile; fileRef = A5B87B03211E22B70038C37C /* DimmingView.swift */; };
		5314E09E25F00FE20099271A /* DotView.swift in Sources */ = {isa = PBXBuildFile; fileRef = FDD454ED21405B390006E84E /* DotView.swift */; };
		5314E0A725F010070099271A /* DrawerController.swift in Sources */ = {isa = PBXBuildFile; fileRef = A5B87AF3211E16360038C37C /* DrawerController.swift */; };
		5314E0A825F010070099271A /* DrawerPresentationController.swift in Sources */ = {isa = PBXBuildFile; fileRef = A5B87AF5211E16360038C37C /* DrawerPresentationController.swift */; };
		5314E0A925F010070099271A /* DrawerTransitionAnimator.swift in Sources */ = {isa = PBXBuildFile; fileRef = A5B87AF4211E16360038C37C /* DrawerTransitionAnimator.swift */; };
		5314E0AA25F010070099271A /* DrawerShadowView.swift in Sources */ = {isa = PBXBuildFile; fileRef = A5237ACC21ED6CA70040BF27 /* DrawerShadowView.swift */; };
		5314E0B325F010400099271A /* EasyTapButton.swift in Sources */ = {isa = PBXBuildFile; fileRef = FD5BBE42214C73CE008964B4 /* EasyTapButton.swift */; };
		5314E0BC25F0106F0099271A /* HUDView.swift in Sources */ = {isa = PBXBuildFile; fileRef = B483323221CC71940022B4CC /* HUDView.swift */; };
		5314E0BD25F0106F0099271A /* HUD.swift in Sources */ = {isa = PBXBuildFile; fileRef = B483323421DEA8D70022B4CC /* HUD.swift */; };
		5314E0CF25F011F10099271A /* Label.swift in Sources */ = {isa = PBXBuildFile; fileRef = A589F853211BA03200471C23 /* Label.swift */; };
		5314E0E425F012C00099271A /* NavigationController.swift in Sources */ = {isa = PBXBuildFile; fileRef = FD41C87F22DD13230086F899 /* NavigationController.swift */; };
		5314E0E525F012C00099271A /* NavigationBar.swift in Sources */ = {isa = PBXBuildFile; fileRef = FD41C87B22DD13230086F899 /* NavigationBar.swift */; };
		5314E0E625F012C00099271A /* UIViewController+Navigation.swift in Sources */ = {isa = PBXBuildFile; fileRef = FD9DA7B4232C33A80013E41B /* UIViewController+Navigation.swift */; };
		5314E0E725F012C00099271A /* UINavigationItem+Navigation.swift in Sources */ = {isa = PBXBuildFile; fileRef = FD41C8BD22DD47120086F899 /* UINavigationItem+Navigation.swift */; };
		5314E0EC25F012C40099271A /* NavigationAnimator.swift in Sources */ = {isa = PBXBuildFile; fileRef = FD41C88022DD13230086F899 /* NavigationAnimator.swift */; };
		5314E0ED25F012C40099271A /* ContentScrollViewTraits.swift in Sources */ = {isa = PBXBuildFile; fileRef = FD41C86E22DD13230086F899 /* ContentScrollViewTraits.swift */; };
		5314E0F225F012C80099271A /* ShyHeaderView.swift in Sources */ = {isa = PBXBuildFile; fileRef = FD41C87122DD13230086F899 /* ShyHeaderView.swift */; };
		5314E0F325F012C80099271A /* ShyHeaderController.swift in Sources */ = {isa = PBXBuildFile; fileRef = FD41C87022DD13230086F899 /* ShyHeaderController.swift */; };
		5314E0F825F012CB0099271A /* LargeTitleView.swift in Sources */ = {isa = PBXBuildFile; fileRef = FD41C87A22DD13230086F899 /* LargeTitleView.swift */; };
		5314E10125F012E60099271A /* NotificationView.swift in Sources */ = {isa = PBXBuildFile; fileRef = A5B6617223A41E2900E801DD /* NotificationView.swift */; };
		5314E10A25F014600099271A /* Obscurable.swift in Sources */ = {isa = PBXBuildFile; fileRef = 53BCB0CD253A4E8C00620960 /* Obscurable.swift */; };
		5314E11625F015EA0099271A /* PersonaBadgeViewDataSource.swift in Sources */ = {isa = PBXBuildFile; fileRef = B4BA27872319DC0D0001563C /* PersonaBadgeViewDataSource.swift */; };
		5314E11725F015EA0099271A /* PersonaCell.swift in Sources */ = {isa = PBXBuildFile; fileRef = B46D3F922151D95F0029772C /* PersonaCell.swift */; };
		5314E11825F015EA0099271A /* PeoplePicker.swift in Sources */ = {isa = PBXBuildFile; fileRef = B47B58B722F8E5840078DE38 /* PeoplePicker.swift */; };
		5314E11B25F015EA0099271A /* PersonaListView.swift in Sources */ = {isa = PBXBuildFile; fileRef = B46D3F9C215985AC0029772C /* PersonaListView.swift */; };
		5314E12925F016230099271A /* PillButtonStyle.swift in Sources */ = {isa = PBXBuildFile; fileRef = 86AF4F7425AFC746005D4253 /* PillButtonStyle.swift */; };
		5314E12A25F016230099271A /* PillButton.swift in Sources */ = {isa = PBXBuildFile; fileRef = 497DC2D824185885008D86F8 /* PillButton.swift */; };
		5314E12B25F016230099271A /* PillButtonBar.swift in Sources */ = {isa = PBXBuildFile; fileRef = 497DC2D724185885008D86F8 /* PillButtonBar.swift */; };
		5314E13425F016370099271A /* PopupMenuItem.swift in Sources */ = {isa = PBXBuildFile; fileRef = A5961F9E218A256B00E2A506 /* PopupMenuItem.swift */; };
		5314E13525F016370099271A /* PopupMenuItemCell.swift in Sources */ = {isa = PBXBuildFile; fileRef = A5961FA2218A25D100E2A506 /* PopupMenuItemCell.swift */; };
		5314E13625F016370099271A /* PopupMenuSectionHeaderView.swift in Sources */ = {isa = PBXBuildFile; fileRef = A5961FA4218A260500E2A506 /* PopupMenuSectionHeaderView.swift */; };
		5314E13725F016370099271A /* PopupMenuProtocols.swift in Sources */ = {isa = PBXBuildFile; fileRef = 0BCEFADD2485FEC00088CEE5 /* PopupMenuProtocols.swift */; };
		5314E13825F016370099271A /* PopupMenuSection.swift in Sources */ = {isa = PBXBuildFile; fileRef = A5961FA0218A25C400E2A506 /* PopupMenuSection.swift */; };
		5314E13925F016370099271A /* PopupMenuController.swift in Sources */ = {isa = PBXBuildFile; fileRef = A5961F9C218A254D00E2A506 /* PopupMenuController.swift */; };
		5314E14225F016860099271A /* CardPresenterNavigationController.swift in Sources */ = {isa = PBXBuildFile; fileRef = FD0D29D52151A3D700E8655E /* CardPresenterNavigationController.swift */; };
		5314E14325F016860099271A /* CardTransitionAnimator.swift in Sources */ = {isa = PBXBuildFile; fileRef = FDA1AF90214871B5001AE720 /* CardTransitionAnimator.swift */; };
		5314E14425F016860099271A /* PageCardPresenterController.swift in Sources */ = {isa = PBXBuildFile; fileRef = FD4F2A1A2148937100C437D6 /* PageCardPresenterController.swift */; };
		5314E14525F016860099271A /* CardPresentationController.swift in Sources */ = {isa = PBXBuildFile; fileRef = FDA1AF9221487225001AE720 /* CardPresentationController.swift */; };
		5314E14E25F016CD0099271A /* ResizingHandleView.swift in Sources */ = {isa = PBXBuildFile; fileRef = A5237ACA21DED7030040BF27 /* ResizingHandleView.swift */; };
		5314E16925F017940099271A /* SegmentedControl.swift in Sources */ = {isa = PBXBuildFile; fileRef = ECEBA8FB25EDF3380048EE24 /* SegmentedControl.swift */; };
		5314E17225F0191C0099271A /* Separator.swift in Sources */ = {isa = PBXBuildFile; fileRef = A5DCA76321224026005F4CB7 /* Separator.swift */; };
		5314E18D25F0195C0099271A /* ShimmerView.swift in Sources */ = {isa = PBXBuildFile; fileRef = C0EAAEAC2347E1DF00C7244E /* ShimmerView.swift */; };
		5314E18E25F0195C0099271A /* ShimmerLinesView.swift in Sources */ = {isa = PBXBuildFile; fileRef = C0A0D76B233AEF6C00F432FD /* ShimmerLinesView.swift */; };
		5314E19525F019650099271A /* TabBarItemView.swift in Sources */ = {isa = PBXBuildFile; fileRef = 1168630222E131CF0088B302 /* TabBarItemView.swift */; };
		5314E19625F019650099271A /* TabBarView.swift in Sources */ = {isa = PBXBuildFile; fileRef = 1168630322E131CF0088B302 /* TabBarView.swift */; };
		5314E19725F019650099271A /* TabBarItem.swift in Sources */ = {isa = PBXBuildFile; fileRef = 118D9847230BBA2300BC0B72 /* TabBarItem.swift */; };
		5314E19825F019650099271A /* SideTabBar.swift in Sources */ = {isa = PBXBuildFile; fileRef = 7D0931C224AAAC8C0072458A /* SideTabBar.swift */; };
		5314E1A125F01A7C0099271A /* TableViewCellFileAccessoryView.swift in Sources */ = {isa = PBXBuildFile; fileRef = 7DC2FB2724C0ED1100367A55 /* TableViewCellFileAccessoryView.swift */; };
		5314E1A225F01A7C0099271A /* ActivityIndicatorCell.swift in Sources */ = {isa = PBXBuildFile; fileRef = B4E782C221793AB200A7DFCE /* ActivityIndicatorCell.swift */; };
		5314E1A325F01A7C0099271A /* TableViewHeaderFooterView.swift in Sources */ = {isa = PBXBuildFile; fileRef = B4EF66502294A664007FEAB0 /* TableViewHeaderFooterView.swift */; };
		5314E1A425F01A7C0099271A /* CenteredLabelCell.swift in Sources */ = {isa = PBXBuildFile; fileRef = B4E782C62179509A00A7DFCE /* CenteredLabelCell.swift */; };
		5314E1A525F01A7C0099271A /* TableViewCell.swift in Sources */ = {isa = PBXBuildFile; fileRef = B498141321E424920077B48D /* TableViewCell.swift */; };
		5314E1A625F01A7C0099271A /* BooleanCell.swift in Sources */ = {isa = PBXBuildFile; fileRef = B441478C228CDA130040E88E /* BooleanCell.swift */; };
		5314E1A725F01A7C0099271A /* ActionsCell.swift in Sources */ = {isa = PBXBuildFile; fileRef = B4E782C02176AD5E00A7DFCE /* ActionsCell.swift */; };
		5314E1B025F01A980099271A /* Tooltip.swift in Sources */ = {isa = PBXBuildFile; fileRef = FD7DF05B21FA7F5000857267 /* Tooltip.swift */; };
		5314E1B125F01A980099271A /* TooltipView.swift in Sources */ = {isa = PBXBuildFile; fileRef = FD7DF05D21FA7FC100857267 /* TooltipView.swift */; };
		5314E1B225F01A980099271A /* TooltipPositionController.swift in Sources */ = {isa = PBXBuildFile; fileRef = FD7DF05F21FA83C900857267 /* TooltipPositionController.swift */; };
		5314E1BB25F01B070099271A /* TouchForwardingView.swift in Sources */ = {isa = PBXBuildFile; fileRef = B483323621DEB5A00022B4CC /* TouchForwardingView.swift */; };
		5314E1C425F01B4E0099271A /* TwoLineTitleView.swift in Sources */ = {isa = PBXBuildFile; fileRef = FD5BBE40214C6AF3008964B4 /* TwoLineTitleView.swift */; };
		5314E1CD25F01B730099271A /* AnimationSynchronizer.swift in Sources */ = {isa = PBXBuildFile; fileRef = C0938E43235E8ED500256251 /* AnimationSynchronizer.swift */; };
		5314E1D625F01E4A0099271A /* SearchBar.swift in Sources */ = {isa = PBXBuildFile; fileRef = FD41C87E22DD13230086F899 /* SearchBar.swift */; };
		5314E21E25F022120099271A /* UIView+Extensions.swift in Sources */ = {isa = PBXBuildFile; fileRef = A5B87B05211E23650038C37C /* UIView+Extensions.swift */; };
		5314E22725F022310099271A /* UITableViewCell+Extension.swift in Sources */ = {isa = PBXBuildFile; fileRef = B444D6B02181403C0002B4D4 /* UITableViewCell+Extension.swift */; };
		5314E23025F022C80099271A /* UIScrollView+Extensions.swift in Sources */ = {isa = PBXBuildFile; fileRef = FD41C8B122DD3BB70086F899 /* UIScrollView+Extensions.swift */; };
		5314E24B25F0232F0099271A /* UIScreen+Extension.swift in Sources */ = {isa = PBXBuildFile; fileRef = A5B87B01211E20B50038C37C /* UIScreen+Extension.swift */; };
		5314E25425F023650099271A /* UIImage+Extensions.swift in Sources */ = {isa = PBXBuildFile; fileRef = A5961FA6218A2E4500E2A506 /* UIImage+Extensions.swift */; };
		5314E25D25F0238E0099271A /* UIFont+Extension.swift in Sources */ = {isa = PBXBuildFile; fileRef = A5B87AF0211BD4380038C37C /* UIFont+Extension.swift */; };
		5314E26625F023B20099271A /* UIColor+Extensions.swift in Sources */ = {isa = PBXBuildFile; fileRef = A56CE7B522E68A7800AA77EE /* UIColor+Extensions.swift */; };
		5314E28125F0240D0099271A /* DateComponents+Extensions.swift in Sources */ = {isa = PBXBuildFile; fileRef = FD9A5C862179464F00D224D9 /* DateComponents+Extensions.swift */; };
		5314E28E25F024590099271A /* Date+Extensions.swift in Sources */ = {isa = PBXBuildFile; fileRef = FD5BBE3A214B2F44008964B4 /* Date+Extensions.swift */; };
		5314E29725F024760099271A /* String+Extension.swift in Sources */ = {isa = PBXBuildFile; fileRef = A559BB7D212B6D100055E107 /* String+Extension.swift */; };
		5314E2A025F024860099271A /* NSLayoutConstraint+Extensions.swift in Sources */ = {isa = PBXBuildFile; fileRef = FD41C8B422DD3EA20086F899 /* NSLayoutConstraint+Extensions.swift */; };
		5314E2B225F024B60099271A /* Calendar+Extensions.swift in Sources */ = {isa = PBXBuildFile; fileRef = FD7254E82147059D002F4069 /* Calendar+Extensions.swift */; };
		5314E2BB25F024C60099271A /* CALayer+Extensions.swift in Sources */ = {isa = PBXBuildFile; fileRef = A54D97D9217A5FC10072681A /* CALayer+Extensions.swift */; };
		5314E2DA25F025370099271A /* Fonts.swift in Sources */ = {isa = PBXBuildFile; fileRef = A5CEC16E20D98F340016922A /* Fonts.swift */; };
		5314E2E325F025500099271A /* FluentUIFramework.swift in Sources */ = {isa = PBXBuildFile; fileRef = A559BB82212B7D870055E107 /* FluentUIFramework.swift */; };
		5314E2EC25F025710099271A /* DayOfMonth.swift in Sources */ = {isa = PBXBuildFile; fileRef = FD777528219E3F6C00033D58 /* DayOfMonth.swift */; };
		5314E2F525F025C60099271A /* CalendarConfiguration.swift in Sources */ = {isa = PBXBuildFile; fileRef = FDF41ED82141A02200EC527C /* CalendarConfiguration.swift */; };
		5314E30225F0260E0099271A /* AccessibilityContainerView.swift in Sources */ = {isa = PBXBuildFile; fileRef = FD77752A219E455A00033D58 /* AccessibilityContainerView.swift */; };
		5314E30325F0260E0099271A /* AccessibleViewDelegate.swift in Sources */ = {isa = PBXBuildFile; fileRef = FD599D052134A682008845EE /* AccessibleViewDelegate.swift */; };
		5328D97126FBA3D700F3723B /* IndeterminateProgressBarTokens.swift in Sources */ = {isa = PBXBuildFile; fileRef = 5328D96C26FBA3D600F3723B /* IndeterminateProgressBarTokens.swift */; };
		5328D97326FBA3D700F3723B /* IndeterminateProgressBarModifiers.swift in Sources */ = {isa = PBXBuildFile; fileRef = 5328D96D26FBA3D600F3723B /* IndeterminateProgressBarModifiers.swift */; };
		5328D97526FBA3D700F3723B /* MSFIndeterminateProgressBarTokens.generated.swift in Sources */ = {isa = PBXBuildFile; fileRef = 5328D96E26FBA3D700F3723B /* MSFIndeterminateProgressBarTokens.generated.swift */; };
		5328D97726FBA3D700F3723B /* IndeterminateProgressBar.swift in Sources */ = {isa = PBXBuildFile; fileRef = 5328D96F26FBA3D700F3723B /* IndeterminateProgressBar.swift */; };
		532FE3D226EA6D74007539C0 /* MSFActivityIndicatorTokens.generated.swift in Sources */ = {isa = PBXBuildFile; fileRef = 532FE3CD26EA6D73007539C0 /* MSFActivityIndicatorTokens.generated.swift */; };
		532FE3D426EA6D74007539C0 /* ActivityIndicatorTokens.swift in Sources */ = {isa = PBXBuildFile; fileRef = 532FE3CE26EA6D73007539C0 /* ActivityIndicatorTokens.swift */; };
		532FE3D626EA6D74007539C0 /* ActivityIndicatorModifiers.swift in Sources */ = {isa = PBXBuildFile; fileRef = 532FE3CF26EA6D73007539C0 /* ActivityIndicatorModifiers.swift */; };
		532FE3D826EA6D74007539C0 /* ActivityIndicator.swift in Sources */ = {isa = PBXBuildFile; fileRef = 532FE3D026EA6D74007539C0 /* ActivityIndicator.swift */; };
		535559E42711411E0094A871 /* FluentUIHostingController.swift in Sources */ = {isa = PBXBuildFile; fileRef = 535559E22711411E0094A871 /* FluentUIHostingController.swift */; };
		5373D5652694D65C0032A3B4 /* AvatarTokens.swift in Sources */ = {isa = PBXBuildFile; fileRef = 5373D5602694D65C0032A3B4 /* AvatarTokens.swift */; };
		5373D5672694D65C0032A3B4 /* Avatar.swift in Sources */ = {isa = PBXBuildFile; fileRef = 5373D5612694D65C0032A3B4 /* Avatar.swift */; };
		5373D5692694D65C0032A3B4 /* MSFAvatarTokens.generated.swift in Sources */ = {isa = PBXBuildFile; fileRef = 5373D5622694D65C0032A3B4 /* MSFAvatarTokens.generated.swift */; };
		5373D56B2694D65C0032A3B4 /* MSFAvatarPresence.swift in Sources */ = {isa = PBXBuildFile; fileRef = 5373D5632694D65C0032A3B4 /* MSFAvatarPresence.swift */; };
		5373D5712694D66F0032A3B4 /* Theming.swift in Sources */ = {isa = PBXBuildFile; fileRef = 5373D56C2694D66F0032A3B4 /* Theming.swift */; };
		5373D5732694D66F0032A3B4 /* UIKit+SwiftUI_interoperability.swift in Sources */ = {isa = PBXBuildFile; fileRef = 5373D56D2694D66F0032A3B4 /* UIKit+SwiftUI_interoperability.swift */; };
		5373D5752694D66F0032A3B4 /* FluentUIStyle.generated.swift in Sources */ = {isa = PBXBuildFile; fileRef = 5373D56E2694D66F0032A3B4 /* FluentUIStyle.generated.swift */; };
		5373D5772694D66F0032A3B4 /* SwiftUI+ViewModifiers.swift in Sources */ = {isa = PBXBuildFile; fileRef = 5373D56F2694D66F0032A3B4 /* SwiftUI+ViewModifiers.swift */; };
		6EB4B25F270ED6B30005B808 /* BadgeLabel.swift in Sources */ = {isa = PBXBuildFile; fileRef = 6EB4B25D270ED6450005B808 /* BadgeLabel.swift */; };
		6ED5E55126D3D39400D8BE81 /* BadgeLabelButton.swift in Sources */ = {isa = PBXBuildFile; fileRef = 6ED4C11C2696AE4000C30BD6 /* BadgeLabelButton.swift */; };
		6ED5E55226D3D39400D8BE81 /* UIBarButtonItem+BadgeValue.swift in Sources */ = {isa = PBXBuildFile; fileRef = 6ED4C11A2695A6E800C30BD6 /* UIBarButtonItem+BadgeValue.swift */; };
		8035CAB62633A4DB007B3FD1 /* BottomCommandingController.swift in Sources */ = {isa = PBXBuildFile; fileRef = 8035CAAA2633A442007B3FD1 /* BottomCommandingController.swift */; };
		8035CAD026377C17007B3FD1 /* CommandingItem.swift in Sources */ = {isa = PBXBuildFile; fileRef = 8035CACA26377C14007B3FD1 /* CommandingItem.swift */; };
		8035CADE2638E435007B3FD1 /* CommandingSection.swift in Sources */ = {isa = PBXBuildFile; fileRef = 8035CADC2638E435007B3FD1 /* CommandingSection.swift */; };
		80AECC21263339E3005AF2F3 /* BottomSheetController.swift in Sources */ = {isa = PBXBuildFile; fileRef = 80AECBD82629F18E005AF2F3 /* BottomSheetController.swift */; };
		80AECC22263339E5005AF2F3 /* BottomSheetPassthroughView.swift in Sources */ = {isa = PBXBuildFile; fileRef = 80AECBF1262FC34E005AF2F3 /* BottomSheetPassthroughView.swift */; };
		8FA3CB5B246B19EA0049E431 /* ColorTests.swift in Sources */ = {isa = PBXBuildFile; fileRef = 8FA3CB5A246B19EA0049E431 /* ColorTests.swift */; };
		8FD01188228A82A600D25925 /* Colors.swift in Sources */ = {isa = PBXBuildFile; fileRef = A5CEC16C20D98EE70016922A /* Colors.swift */; };
		92088EF92666DB2C003F571A /* PersonaButton.swift in Sources */ = {isa = PBXBuildFile; fileRef = 92088EF72666DB2C003F571A /* PersonaButton.swift */; };
		923DF2E72712B6AB00637646 /* libFluentUI.a in Frameworks */ = {isa = PBXBuildFile; fileRef = 8FD01166228A820600D25925 /* libFluentUI.a */; };
		923DF2E82712B6C400637646 /* FluentUIResources-ios.bundle in Resources */ = {isa = PBXBuildFile; fileRef = A5DA88FC226FAA01000A8EA8 /* FluentUIResources-ios.bundle */; };
		9275105626815A7100F12730 /* MSFPersonaButtonCarousel.swift in Sources */ = {isa = PBXBuildFile; fileRef = 9275105426815A7100F12730 /* MSFPersonaButtonCarousel.swift */; };
		9298798B2669A875002B1EB4 /* PersonaButtonTokens.swift in Sources */ = {isa = PBXBuildFile; fileRef = 927E34C62668350800998031 /* PersonaButtonTokens.swift */; };
		92987990266A8E1C002B1EB4 /* MSFPersonaButtonTokens.generated.swift in Sources */ = {isa = PBXBuildFile; fileRef = 9298798D266A8E1C002B1EB4 /* MSFPersonaButtonTokens.generated.swift */; };
		92987992266A8E1C002B1EB4 /* MSFPersonaButtonCarouselTokens.generated.swift in Sources */ = {isa = PBXBuildFile; fileRef = 9298798E266A8E1C002B1EB4 /* MSFPersonaButtonCarouselTokens.generated.swift */; };
		929DD257266ED3AC00E8175E /* PersonaButtonCarouselTokens.swift in Sources */ = {isa = PBXBuildFile; fileRef = 929DD255266ED3AC00E8175E /* PersonaButtonCarouselTokens.swift */; };
		929DD25A266ED3B600E8175E /* PersonaButtonCarousel.swift in Sources */ = {isa = PBXBuildFile; fileRef = 929DD258266ED3B600E8175E /* PersonaButtonCarousel.swift */; };
		92A1E4ED26A741F60007ED60 /* MSFCardNudgeTokens.swift in Sources */ = {isa = PBXBuildFile; fileRef = 92A1E4EB26A741F60007ED60 /* MSFCardNudgeTokens.swift */; };
		92A1E4F526A791590007ED60 /* MSFCardNudge.swift in Sources */ = {isa = PBXBuildFile; fileRef = 92A1E4F326A791590007ED60 /* MSFCardNudge.swift */; };
		92ABB39326BC8E9900BA179A /* MSFCardNudgeTokens.generated.swift in Sources */ = {isa = PBXBuildFile; fileRef = 92ABB39126BC8E9900BA179A /* MSFCardNudgeTokens.generated.swift */; };
		92B7E6A326864AE900EFC15E /* MSFPersonaButton.swift in Sources */ = {isa = PBXBuildFile; fileRef = 92B7E6A12684262900EFC15E /* MSFPersonaButton.swift */; };
		92D5598226A0FD2800328FD3 /* CardNudge.swift in Sources */ = {isa = PBXBuildFile; fileRef = 92D5598026A0FD2800328FD3 /* CardNudge.swift */; };
		92F8054E272B2DF3000EAFDB /* CardNudgeModifiers.swift in Sources */ = {isa = PBXBuildFile; fileRef = 92079C8E26B66E5100D688DA /* CardNudgeModifiers.swift */; };
		A257F82A251D98DD002CAA6E /* FluentUI-apple.xcassets in Resources */ = {isa = PBXBuildFile; fileRef = A257F829251D98DD002CAA6E /* FluentUI-apple.xcassets */; };
		A257F82C251D98F3002CAA6E /* FluentUI-ios.xcassets in Resources */ = {isa = PBXBuildFile; fileRef = A257F82B251D98F3002CAA6E /* FluentUI-ios.xcassets */; };
		A542A9D7226FC01100204A52 /* Localizable.strings in Resources */ = {isa = PBXBuildFile; fileRef = A559BB81212B6FA40055E107 /* Localizable.strings */; };
		A542A9D8226FC01700204A52 /* Localizable.stringsdict in Resources */ = {isa = PBXBuildFile; fileRef = A5DF1EAD2213B26900CC741A /* Localizable.stringsdict */; };
		A5CEC16020D980B30016922A /* FluentUITests.swift in Sources */ = {isa = PBXBuildFile; fileRef = A5CEC15F20D980B30016922A /* FluentUITests.swift */; };
		C708B05F260A8778007190FA /* SegmentPillButton.swift in Sources */ = {isa = PBXBuildFile; fileRef = C708B055260A86FA007190FA /* SegmentPillButton.swift */; };
		C708B064260A87F7007190FA /* SegmentItem.swift in Sources */ = {isa = PBXBuildFile; fileRef = C708B04B260A8696007190FA /* SegmentItem.swift */; };
		C77A04B825F03DD1001B3EB6 /* String+Date.swift in Sources */ = {isa = PBXBuildFile; fileRef = C77A04B625F03DD1001B3EB6 /* String+Date.swift */; };
		C77A04EE25F046EB001B3EB6 /* Date+CellFileAccessoryView.swift in Sources */ = {isa = PBXBuildFile; fileRef = C77A04EC25F046EB001B3EB6 /* Date+CellFileAccessoryView.swift */; };
		EC02A5F127472EC300E81B3E /* MSFDividerTokens.generated.swift in Sources */ = {isa = PBXBuildFile; fileRef = EC02A5F027472EC300E81B3E /* MSFDividerTokens.generated.swift */; };
		EC02A5F327472EF400E81B3E /* DividerTokens.swift in Sources */ = {isa = PBXBuildFile; fileRef = EC02A5F227472EF400E81B3E /* DividerTokens.swift */; };
		EC02A5F5274DD19600E81B3E /* MSFDivider.swift in Sources */ = {isa = PBXBuildFile; fileRef = EC02A5F4274DD19500E81B3E /* MSFDivider.swift */; };
		EC6A71EA273DBA520076A586 /* Divider.swift in Sources */ = {isa = PBXBuildFile; fileRef = EC6A71E9273DBA520076A586 /* Divider.swift */; };
		FD053A352224CA33009B6378 /* DatePickerControllerTests.swift in Sources */ = {isa = PBXBuildFile; fileRef = FD053A342224CA33009B6378 /* DatePickerControllerTests.swift */; };
/* End PBXBuildFile section */

/* Begin PBXContainerItemProxy section */
		8FD011C7228A831700D25925 /* PBXContainerItemProxy */ = {
			isa = PBXContainerItemProxy;
			containerPortal = A5CEC14820D980B20016922A /* Project object */;
			proxyType = 1;
			remoteGlobalIDString = A5DA88FB226FAA01000A8EA8;
			remoteInfo = OfficeUIFabricResources;
		};
/* End PBXContainerItemProxy section */

/* Begin PBXFileReference section */
		0AA874142600237A00D47421 /* PersonaView.swift */ = {isa = PBXFileReference; lastKnownFileType = sourcecode.swift; path = PersonaView.swift; sourceTree = "<group>"; };
		0ACD82102620451E0035CD9F /* MSFPersonaViewTokens.generated.swift */ = {isa = PBXFileReference; fileEncoding = 4; lastKnownFileType = sourcecode.swift; path = MSFPersonaViewTokens.generated.swift; sourceTree = "<group>"; };
		0ACD82172620453B0035CD9F /* PersonaViewTokens.swift */ = {isa = PBXFileReference; lastKnownFileType = sourcecode.swift; path = PersonaViewTokens.swift; sourceTree = "<group>"; };
		0AD70F5626E7F2E3008774EC /* MSFCommandBarTokens.generated.swift */ = {isa = PBXFileReference; fileEncoding = 4; lastKnownFileType = sourcecode.swift; path = MSFCommandBarTokens.generated.swift; sourceTree = "<group>"; };
		0AD70F5926E80A5D008774EC /* CommandBarTokens.swift */ = {isa = PBXFileReference; lastKnownFileType = sourcecode.swift; path = CommandBarTokens.swift; sourceTree = "<group>"; };
		0AE866A626BA05D000E92108 /* Locale+Extensions.swift */ = {isa = PBXFileReference; lastKnownFileType = sourcecode.swift; path = "Locale+Extensions.swift"; sourceTree = "<group>"; };
		0BCEFADD2485FEC00088CEE5 /* PopupMenuProtocols.swift */ = {isa = PBXFileReference; lastKnownFileType = sourcecode.swift; path = PopupMenuProtocols.swift; sourceTree = "<group>"; };
		1168630222E131CF0088B302 /* TabBarItemView.swift */ = {isa = PBXFileReference; fileEncoding = 4; lastKnownFileType = sourcecode.swift; path = TabBarItemView.swift; sourceTree = "<group>"; };
		1168630322E131CF0088B302 /* TabBarView.swift */ = {isa = PBXFileReference; fileEncoding = 4; lastKnownFileType = sourcecode.swift; path = TabBarView.swift; sourceTree = "<group>"; };
		118D9847230BBA2300BC0B72 /* TabBarItem.swift */ = {isa = PBXFileReference; lastKnownFileType = sourcecode.swift; path = TabBarItem.swift; sourceTree = "<group>"; };
		43488C44270FAD0200124C71 /* NotificationView_SwiftUI.swift */ = {isa = PBXFileReference; lastKnownFileType = sourcecode.swift; path = NotificationView_SwiftUI.swift; sourceTree = "<group>"; };
		436F6B3D26F4924200D18073 /* MSFNotificationTokens.generated.swift */ = {isa = PBXFileReference; fileEncoding = 4; lastKnownFileType = sourcecode.swift; path = MSFNotificationTokens.generated.swift; sourceTree = "<group>"; };
		436F6B4026F4926B00D18073 /* MSFNotificationTokens.swift */ = {isa = PBXFileReference; lastKnownFileType = sourcecode.swift; path = MSFNotificationTokens.swift; sourceTree = "<group>"; };
		43A35006272B67D20031654A /* EnvironmentValues+Extensions.swift */ = {isa = PBXFileReference; fileEncoding = 4; lastKnownFileType = sourcecode.swift; path = "EnvironmentValues+Extensions.swift"; sourceTree = "<group>"; };
		497DC2D724185885008D86F8 /* PillButtonBar.swift */ = {isa = PBXFileReference; fileEncoding = 4; lastKnownFileType = sourcecode.swift; path = PillButtonBar.swift; sourceTree = "<group>"; };
		497DC2D824185885008D86F8 /* PillButton.swift */ = {isa = PBXFileReference; fileEncoding = 4; lastKnownFileType = sourcecode.swift; path = PillButton.swift; sourceTree = "<group>"; };
		5303259926B31B6B00611D05 /* AvatarModifiers.swift */ = {isa = PBXFileReference; fileEncoding = 4; lastKnownFileType = sourcecode.swift; path = AvatarModifiers.swift; sourceTree = "<group>"; };
		5306074F26A1E6A4002D49CF /* AvatarGroupTokens.swift */ = {isa = PBXFileReference; fileEncoding = 4; lastKnownFileType = sourcecode.swift; path = AvatarGroupTokens.swift; sourceTree = "<group>"; };
		5306075026A1E6A4002D49CF /* MSFAvatarGroupTokens.generated.swift */ = {isa = PBXFileReference; fileEncoding = 4; lastKnownFileType = sourcecode.swift; path = MSFAvatarGroupTokens.generated.swift; sourceTree = "<group>"; };
		5306075126A1E6A4002D49CF /* AvatarGroup.swift */ = {isa = PBXFileReference; fileEncoding = 4; lastKnownFileType = sourcecode.swift; path = AvatarGroup.swift; sourceTree = "<group>"; };
		53097CFF270288FB00A6E4DC /* MSFButton.swift */ = {isa = PBXFileReference; fileEncoding = 4; lastKnownFileType = sourcecode.swift; path = MSFButton.swift; sourceTree = "<group>"; };
		53097D00270288FB00A6E4DC /* MSFButtonTokens.generated.swift */ = {isa = PBXFileReference; fileEncoding = 4; lastKnownFileType = sourcecode.swift; path = MSFButtonTokens.generated.swift; sourceTree = "<group>"; };
		53097D01270288FB00A6E4DC /* Button.swift */ = {isa = PBXFileReference; fileEncoding = 4; lastKnownFileType = sourcecode.swift; path = Button.swift; sourceTree = "<group>"; };
		53097D02270288FB00A6E4DC /* ButtonModifiers.swift */ = {isa = PBXFileReference; fileEncoding = 4; lastKnownFileType = sourcecode.swift; path = ButtonModifiers.swift; sourceTree = "<group>"; };
		53097D03270288FB00A6E4DC /* ButtonTokens.swift */ = {isa = PBXFileReference; fileEncoding = 4; lastKnownFileType = sourcecode.swift; path = ButtonTokens.swift; sourceTree = "<group>"; };
		53097D0E2702890800A6E4DC /* HeaderFooterTokens.swift */ = {isa = PBXFileReference; fileEncoding = 4; lastKnownFileType = sourcecode.swift; path = HeaderFooterTokens.swift; sourceTree = "<group>"; };
		53097D0F2702890800A6E4DC /* List.swift */ = {isa = PBXFileReference; fileEncoding = 4; lastKnownFileType = sourcecode.swift; path = List.swift; sourceTree = "<group>"; };
		53097D102702890800A6E4DC /* MSFListCellTokens.generated.swift */ = {isa = PBXFileReference; fileEncoding = 4; lastKnownFileType = sourcecode.swift; path = MSFListCellTokens.generated.swift; sourceTree = "<group>"; };
		53097D112702890800A6E4DC /* ListTokens.swift */ = {isa = PBXFileReference; fileEncoding = 4; lastKnownFileType = sourcecode.swift; path = ListTokens.swift; sourceTree = "<group>"; };
		53097D122702890800A6E4DC /* MSFHeaderFooterTokens.generated.swift */ = {isa = PBXFileReference; fileEncoding = 4; lastKnownFileType = sourcecode.swift; path = MSFHeaderFooterTokens.generated.swift; sourceTree = "<group>"; };
		53097D132702890800A6E4DC /* ListHeaderFooter.swift */ = {isa = PBXFileReference; fileEncoding = 4; lastKnownFileType = sourcecode.swift; path = ListHeaderFooter.swift; sourceTree = "<group>"; };
		53097D142702890800A6E4DC /* MSFListTokens.generated.swift */ = {isa = PBXFileReference; fileEncoding = 4; lastKnownFileType = sourcecode.swift; path = MSFListTokens.generated.swift; sourceTree = "<group>"; };
		53097D152702890900A6E4DC /* ListCell.swift */ = {isa = PBXFileReference; fileEncoding = 4; lastKnownFileType = sourcecode.swift; path = ListCell.swift; sourceTree = "<group>"; };
		53097D262702895500A6E4DC /* MSFDrawerTokens.swift */ = {isa = PBXFileReference; fileEncoding = 4; lastKnownFileType = sourcecode.swift; path = MSFDrawerTokens.swift; sourceTree = "<group>"; };
		53097D272702895500A6E4DC /* MSFDrawerTokens.generated.swift */ = {isa = PBXFileReference; fileEncoding = 4; lastKnownFileType = sourcecode.swift; path = MSFDrawerTokens.generated.swift; sourceTree = "<group>"; };
		53097D4527028B1100A6E4DC /* ButtonLegacy.swift */ = {isa = PBXFileReference; fileEncoding = 4; lastKnownFileType = sourcecode.swift; path = ButtonLegacy.swift; sourceTree = "<group>"; };
		5328D96C26FBA3D600F3723B /* IndeterminateProgressBarTokens.swift */ = {isa = PBXFileReference; fileEncoding = 4; lastKnownFileType = sourcecode.swift; path = IndeterminateProgressBarTokens.swift; sourceTree = "<group>"; };
		5328D96D26FBA3D600F3723B /* IndeterminateProgressBarModifiers.swift */ = {isa = PBXFileReference; fileEncoding = 4; lastKnownFileType = sourcecode.swift; path = IndeterminateProgressBarModifiers.swift; sourceTree = "<group>"; };
		5328D96E26FBA3D700F3723B /* MSFIndeterminateProgressBarTokens.generated.swift */ = {isa = PBXFileReference; fileEncoding = 4; lastKnownFileType = sourcecode.swift; path = MSFIndeterminateProgressBarTokens.generated.swift; sourceTree = "<group>"; };
		5328D96F26FBA3D700F3723B /* IndeterminateProgressBar.swift */ = {isa = PBXFileReference; fileEncoding = 4; lastKnownFileType = sourcecode.swift; path = IndeterminateProgressBar.swift; sourceTree = "<group>"; };
		532FE3CD26EA6D73007539C0 /* MSFActivityIndicatorTokens.generated.swift */ = {isa = PBXFileReference; fileEncoding = 4; lastKnownFileType = sourcecode.swift; path = MSFActivityIndicatorTokens.generated.swift; sourceTree = "<group>"; };
		532FE3CE26EA6D73007539C0 /* ActivityIndicatorTokens.swift */ = {isa = PBXFileReference; fileEncoding = 4; lastKnownFileType = sourcecode.swift; path = ActivityIndicatorTokens.swift; sourceTree = "<group>"; };
		532FE3CF26EA6D73007539C0 /* ActivityIndicatorModifiers.swift */ = {isa = PBXFileReference; fileEncoding = 4; lastKnownFileType = sourcecode.swift; path = ActivityIndicatorModifiers.swift; sourceTree = "<group>"; };
		532FE3D026EA6D74007539C0 /* ActivityIndicator.swift */ = {isa = PBXFileReference; fileEncoding = 4; lastKnownFileType = sourcecode.swift; path = ActivityIndicator.swift; sourceTree = "<group>"; };
		535559E22711411E0094A871 /* FluentUIHostingController.swift */ = {isa = PBXFileReference; fileEncoding = 4; lastKnownFileType = sourcecode.swift; path = FluentUIHostingController.swift; sourceTree = "<group>"; };
		5373D5602694D65C0032A3B4 /* AvatarTokens.swift */ = {isa = PBXFileReference; fileEncoding = 4; lastKnownFileType = sourcecode.swift; path = AvatarTokens.swift; sourceTree = "<group>"; };
		5373D5612694D65C0032A3B4 /* Avatar.swift */ = {isa = PBXFileReference; fileEncoding = 4; lastKnownFileType = sourcecode.swift; path = Avatar.swift; sourceTree = "<group>"; };
		5373D5622694D65C0032A3B4 /* MSFAvatarTokens.generated.swift */ = {isa = PBXFileReference; fileEncoding = 4; lastKnownFileType = sourcecode.swift; path = MSFAvatarTokens.generated.swift; sourceTree = "<group>"; };
		5373D5632694D65C0032A3B4 /* MSFAvatarPresence.swift */ = {isa = PBXFileReference; fileEncoding = 4; lastKnownFileType = sourcecode.swift; path = MSFAvatarPresence.swift; sourceTree = "<group>"; };
		5373D56C2694D66F0032A3B4 /* Theming.swift */ = {isa = PBXFileReference; fileEncoding = 4; lastKnownFileType = sourcecode.swift; path = Theming.swift; sourceTree = "<group>"; };
		5373D56D2694D66F0032A3B4 /* UIKit+SwiftUI_interoperability.swift */ = {isa = PBXFileReference; fileEncoding = 4; lastKnownFileType = sourcecode.swift; path = "UIKit+SwiftUI_interoperability.swift"; sourceTree = "<group>"; };
		5373D56E2694D66F0032A3B4 /* FluentUIStyle.generated.swift */ = {isa = PBXFileReference; fileEncoding = 4; lastKnownFileType = sourcecode.swift; path = FluentUIStyle.generated.swift; sourceTree = "<group>"; };
		5373D56F2694D66F0032A3B4 /* SwiftUI+ViewModifiers.swift */ = {isa = PBXFileReference; fileEncoding = 4; lastKnownFileType = sourcecode.swift; path = "SwiftUI+ViewModifiers.swift"; sourceTree = "<group>"; };
		53BCB0CD253A4E8C00620960 /* Obscurable.swift */ = {isa = PBXFileReference; fileEncoding = 4; lastKnownFileType = sourcecode.swift; path = Obscurable.swift; sourceTree = "<group>"; };
		53FC90C02567300A008A06FD /* FluentUI_common.xcconfig */ = {isa = PBXFileReference; lastKnownFileType = text.xcconfig; path = FluentUI_common.xcconfig; sourceTree = "<group>"; };
		53FC90F525673626008A06FD /* FluentUI_release.xcconfig */ = {isa = PBXFileReference; lastKnownFileType = text.xcconfig; path = FluentUI_release.xcconfig; sourceTree = "<group>"; };
		53FC90F625673626008A06FD /* FluentUI_debug.xcconfig */ = {isa = PBXFileReference; lastKnownFileType = text.xcconfig; path = FluentUI_debug.xcconfig; sourceTree = "<group>"; };
		53FC90F725673626008A06FD /* FluentUITests.xcconfig */ = {isa = PBXFileReference; lastKnownFileType = text.xcconfig; path = FluentUITests.xcconfig; sourceTree = "<group>"; };
		53FC90F925673627008A06FD /* FluentUILib.xcconfig */ = {isa = PBXFileReference; lastKnownFileType = text.xcconfig; path = FluentUILib.xcconfig; sourceTree = "<group>"; };
		53FC90FA25673627008A06FD /* FluentUIResources.xcconfig */ = {isa = PBXFileReference; lastKnownFileType = text.xcconfig; path = FluentUIResources.xcconfig; sourceTree = "<group>"; };
		6EB4B25D270ED6450005B808 /* BadgeLabel.swift */ = {isa = PBXFileReference; lastKnownFileType = sourcecode.swift; path = BadgeLabel.swift; sourceTree = "<group>"; };
		6ED4C11A2695A6E800C30BD6 /* UIBarButtonItem+BadgeValue.swift */ = {isa = PBXFileReference; lastKnownFileType = sourcecode.swift; path = "UIBarButtonItem+BadgeValue.swift"; sourceTree = "<group>"; };
		6ED4C11C2696AE4000C30BD6 /* BadgeLabelButton.swift */ = {isa = PBXFileReference; lastKnownFileType = sourcecode.swift; path = BadgeLabelButton.swift; sourceTree = "<group>"; };
		7D0931C224AAAC8C0072458A /* SideTabBar.swift */ = {isa = PBXFileReference; lastKnownFileType = sourcecode.swift; path = SideTabBar.swift; sourceTree = "<group>"; };
		7DC2FB2724C0ED1100367A55 /* TableViewCellFileAccessoryView.swift */ = {isa = PBXFileReference; lastKnownFileType = sourcecode.swift; path = TableViewCellFileAccessoryView.swift; sourceTree = "<group>"; };
		8035CAAA2633A442007B3FD1 /* BottomCommandingController.swift */ = {isa = PBXFileReference; fileEncoding = 4; lastKnownFileType = sourcecode.swift; path = BottomCommandingController.swift; sourceTree = "<group>"; };
		8035CACA26377C14007B3FD1 /* CommandingItem.swift */ = {isa = PBXFileReference; lastKnownFileType = sourcecode.swift; path = CommandingItem.swift; sourceTree = "<group>"; };
		8035CADC2638E435007B3FD1 /* CommandingSection.swift */ = {isa = PBXFileReference; lastKnownFileType = sourcecode.swift; path = CommandingSection.swift; sourceTree = "<group>"; };
		80AECBD82629F18E005AF2F3 /* BottomSheetController.swift */ = {isa = PBXFileReference; fileEncoding = 4; lastKnownFileType = sourcecode.swift; path = BottomSheetController.swift; sourceTree = "<group>"; };
		80AECBF1262FC34E005AF2F3 /* BottomSheetPassthroughView.swift */ = {isa = PBXFileReference; lastKnownFileType = sourcecode.swift; path = BottomSheetPassthroughView.swift; sourceTree = "<group>"; };
		86AF4F7425AFC746005D4253 /* PillButtonStyle.swift */ = {isa = PBXFileReference; lastKnownFileType = sourcecode.swift; path = PillButtonStyle.swift; sourceTree = "<group>"; };
		8FA3CB5A246B19EA0049E431 /* ColorTests.swift */ = {isa = PBXFileReference; lastKnownFileType = sourcecode.swift; path = ColorTests.swift; sourceTree = "<group>"; };
		8FD01166228A820600D25925 /* libFluentUI.a */ = {isa = PBXFileReference; explicitFileType = archive.ar; includeInIndex = 0; path = libFluentUI.a; sourceTree = BUILT_PRODUCTS_DIR; };
		92079C8E26B66E5100D688DA /* CardNudgeModifiers.swift */ = {isa = PBXFileReference; lastKnownFileType = sourcecode.swift; path = CardNudgeModifiers.swift; sourceTree = "<group>"; };
		92088EF72666DB2C003F571A /* PersonaButton.swift */ = {isa = PBXFileReference; lastKnownFileType = sourcecode.swift; path = PersonaButton.swift; sourceTree = "<group>"; };
		9275105426815A7100F12730 /* MSFPersonaButtonCarousel.swift */ = {isa = PBXFileReference; lastKnownFileType = sourcecode.swift; path = MSFPersonaButtonCarousel.swift; sourceTree = "<group>"; };
		927E34C62668350800998031 /* PersonaButtonTokens.swift */ = {isa = PBXFileReference; lastKnownFileType = sourcecode.swift; path = PersonaButtonTokens.swift; sourceTree = "<group>"; };
		9298798D266A8E1C002B1EB4 /* MSFPersonaButtonTokens.generated.swift */ = {isa = PBXFileReference; fileEncoding = 4; lastKnownFileType = sourcecode.swift; path = MSFPersonaButtonTokens.generated.swift; sourceTree = "<group>"; };
		9298798E266A8E1C002B1EB4 /* MSFPersonaButtonCarouselTokens.generated.swift */ = {isa = PBXFileReference; fileEncoding = 4; lastKnownFileType = sourcecode.swift; path = MSFPersonaButtonCarouselTokens.generated.swift; sourceTree = "<group>"; };
		929DD255266ED3AC00E8175E /* PersonaButtonCarouselTokens.swift */ = {isa = PBXFileReference; fileEncoding = 4; lastKnownFileType = sourcecode.swift; path = PersonaButtonCarouselTokens.swift; sourceTree = "<group>"; };
		929DD258266ED3B600E8175E /* PersonaButtonCarousel.swift */ = {isa = PBXFileReference; fileEncoding = 4; lastKnownFileType = sourcecode.swift; path = PersonaButtonCarousel.swift; sourceTree = "<group>"; };
		92A1E4EB26A741F60007ED60 /* MSFCardNudgeTokens.swift */ = {isa = PBXFileReference; lastKnownFileType = sourcecode.swift; path = MSFCardNudgeTokens.swift; sourceTree = "<group>"; };
		92A1E4F326A791590007ED60 /* MSFCardNudge.swift */ = {isa = PBXFileReference; lastKnownFileType = sourcecode.swift; path = MSFCardNudge.swift; sourceTree = "<group>"; };
		92ABB39126BC8E9900BA179A /* MSFCardNudgeTokens.generated.swift */ = {isa = PBXFileReference; fileEncoding = 4; lastKnownFileType = sourcecode.swift; path = MSFCardNudgeTokens.generated.swift; sourceTree = "<group>"; };
		92B7E6A12684262900EFC15E /* MSFPersonaButton.swift */ = {isa = PBXFileReference; lastKnownFileType = sourcecode.swift; path = MSFPersonaButton.swift; sourceTree = "<group>"; };
		92D5598026A0FD2800328FD3 /* CardNudge.swift */ = {isa = PBXFileReference; lastKnownFileType = sourcecode.swift; path = CardNudge.swift; sourceTree = "<group>"; };
		A257F829251D98DD002CAA6E /* FluentUI-apple.xcassets */ = {isa = PBXFileReference; lastKnownFileType = folder.assetcatalog; name = "FluentUI-apple.xcassets"; path = "../apple/Resources/FluentUI-apple.xcassets"; sourceTree = "<group>"; };
		A257F82B251D98F3002CAA6E /* FluentUI-ios.xcassets */ = {isa = PBXFileReference; lastKnownFileType = folder.assetcatalog; name = "FluentUI-ios.xcassets"; path = "FluentUI/Resources/FluentUI-ios.xcassets"; sourceTree = "<group>"; };
		A5237ACA21DED7030040BF27 /* ResizingHandleView.swift */ = {isa = PBXFileReference; lastKnownFileType = sourcecode.swift; path = ResizingHandleView.swift; sourceTree = "<group>"; };
		A5237ACC21ED6CA70040BF27 /* DrawerShadowView.swift */ = {isa = PBXFileReference; lastKnownFileType = sourcecode.swift; path = DrawerShadowView.swift; sourceTree = "<group>"; };
		A52648DB2316F4F9003342A0 /* BarButtonItems.swift */ = {isa = PBXFileReference; lastKnownFileType = sourcecode.swift; path = BarButtonItems.swift; sourceTree = "<group>"; };
		A54D97D9217A5FC10072681A /* CALayer+Extensions.swift */ = {isa = PBXFileReference; lastKnownFileType = sourcecode.swift; path = "CALayer+Extensions.swift"; sourceTree = "<group>"; };
		A559BB7D212B6D100055E107 /* String+Extension.swift */ = {isa = PBXFileReference; lastKnownFileType = sourcecode.swift; path = "String+Extension.swift"; sourceTree = "<group>"; };
		A559BB80212B6FA40055E107 /* en */ = {isa = PBXFileReference; lastKnownFileType = text.plist.strings; name = en; path = en.lproj/Localizable.strings; sourceTree = "<group>"; };
		A559BB82212B7D870055E107 /* FluentUIFramework.swift */ = {isa = PBXFileReference; lastKnownFileType = sourcecode.swift; path = FluentUIFramework.swift; sourceTree = "<group>"; };
		A56CE7B522E68A7800AA77EE /* UIColor+Extensions.swift */ = {isa = PBXFileReference; lastKnownFileType = sourcecode.swift; path = "UIColor+Extensions.swift"; sourceTree = "<group>"; };
		A589F853211BA03200471C23 /* Label.swift */ = {isa = PBXFileReference; lastKnownFileType = sourcecode.swift; path = Label.swift; sourceTree = "<group>"; };
		A5961F9C218A254D00E2A506 /* PopupMenuController.swift */ = {isa = PBXFileReference; lastKnownFileType = sourcecode.swift; path = PopupMenuController.swift; sourceTree = "<group>"; };
		A5961F9E218A256B00E2A506 /* PopupMenuItem.swift */ = {isa = PBXFileReference; lastKnownFileType = sourcecode.swift; path = PopupMenuItem.swift; sourceTree = "<group>"; };
		A5961FA0218A25C400E2A506 /* PopupMenuSection.swift */ = {isa = PBXFileReference; lastKnownFileType = sourcecode.swift; path = PopupMenuSection.swift; sourceTree = "<group>"; };
		A5961FA2218A25D100E2A506 /* PopupMenuItemCell.swift */ = {isa = PBXFileReference; lastKnownFileType = sourcecode.swift; path = PopupMenuItemCell.swift; sourceTree = "<group>"; };
		A5961FA4218A260500E2A506 /* PopupMenuSectionHeaderView.swift */ = {isa = PBXFileReference; lastKnownFileType = sourcecode.swift; path = PopupMenuSectionHeaderView.swift; sourceTree = "<group>"; };
		A5961FA6218A2E4500E2A506 /* UIImage+Extensions.swift */ = {isa = PBXFileReference; lastKnownFileType = sourcecode.swift; path = "UIImage+Extensions.swift"; sourceTree = "<group>"; };
		A5B6617223A41E2900E801DD /* NotificationView.swift */ = {isa = PBXFileReference; lastKnownFileType = sourcecode.swift; path = NotificationView.swift; sourceTree = "<group>"; };
		A5B87AF0211BD4380038C37C /* UIFont+Extension.swift */ = {isa = PBXFileReference; lastKnownFileType = sourcecode.swift; path = "UIFont+Extension.swift"; sourceTree = "<group>"; };
		A5B87AF3211E16360038C37C /* DrawerController.swift */ = {isa = PBXFileReference; fileEncoding = 4; lastKnownFileType = sourcecode.swift; path = DrawerController.swift; sourceTree = "<group>"; };
		A5B87AF4211E16360038C37C /* DrawerTransitionAnimator.swift */ = {isa = PBXFileReference; fileEncoding = 4; lastKnownFileType = sourcecode.swift; path = DrawerTransitionAnimator.swift; sourceTree = "<group>"; };
		A5B87AF5211E16360038C37C /* DrawerPresentationController.swift */ = {isa = PBXFileReference; fileEncoding = 4; lastKnownFileType = sourcecode.swift; path = DrawerPresentationController.swift; sourceTree = "<group>"; };
		A5B87B01211E20B50038C37C /* UIScreen+Extension.swift */ = {isa = PBXFileReference; lastKnownFileType = sourcecode.swift; path = "UIScreen+Extension.swift"; sourceTree = "<group>"; };
		A5B87B03211E22B70038C37C /* DimmingView.swift */ = {isa = PBXFileReference; lastKnownFileType = sourcecode.swift; path = DimmingView.swift; sourceTree = "<group>"; };
		A5B87B05211E23650038C37C /* UIView+Extensions.swift */ = {isa = PBXFileReference; lastKnownFileType = sourcecode.swift; path = "UIView+Extensions.swift"; sourceTree = "<group>"; };
		A5CEC15420D980B20016922A /* FluentUI.h */ = {isa = PBXFileReference; lastKnownFileType = sourcecode.c.h; path = FluentUI.h; sourceTree = "<group>"; };
		A5CEC15A20D980B30016922A /* FluentUITests.xctest */ = {isa = PBXFileReference; explicitFileType = wrapper.cfbundle; includeInIndex = 0; path = FluentUITests.xctest; sourceTree = BUILT_PRODUCTS_DIR; };
		A5CEC15F20D980B30016922A /* FluentUITests.swift */ = {isa = PBXFileReference; lastKnownFileType = sourcecode.swift; path = FluentUITests.swift; sourceTree = "<group>"; };
		A5CEC16120D980B30016922A /* Info.plist */ = {isa = PBXFileReference; lastKnownFileType = text.plist.xml; path = Info.plist; sourceTree = "<group>"; };
		A5CEC16C20D98EE70016922A /* Colors.swift */ = {isa = PBXFileReference; lastKnownFileType = sourcecode.swift; path = Colors.swift; sourceTree = "<group>"; };
		A5CEC16E20D98F340016922A /* Fonts.swift */ = {isa = PBXFileReference; lastKnownFileType = sourcecode.swift; path = Fonts.swift; sourceTree = "<group>"; };
		A5DA88FC226FAA01000A8EA8 /* FluentUIResources-ios.bundle */ = {isa = PBXFileReference; explicitFileType = wrapper.cfbundle; includeInIndex = 0; path = "FluentUIResources-ios.bundle"; sourceTree = BUILT_PRODUCTS_DIR; };
		A5DA88FE226FAA01000A8EA8 /* Info.plist */ = {isa = PBXFileReference; lastKnownFileType = text.plist.xml; path = Info.plist; sourceTree = "<group>"; };
		A5DCA76321224026005F4CB7 /* Separator.swift */ = {isa = PBXFileReference; lastKnownFileType = sourcecode.swift; path = Separator.swift; sourceTree = "<group>"; };
		A5DF1EAC2213B26900CC741A /* en */ = {isa = PBXFileReference; lastKnownFileType = text.plist.stringsdict; name = en; path = en.lproj/Localizable.stringsdict; sourceTree = "<group>"; };
		B441478C228CDA130040E88E /* BooleanCell.swift */ = {isa = PBXFileReference; lastKnownFileType = sourcecode.swift; path = BooleanCell.swift; sourceTree = "<group>"; };
		B444D6B02181403C0002B4D4 /* UITableViewCell+Extension.swift */ = {isa = PBXFileReference; lastKnownFileType = sourcecode.swift; path = "UITableViewCell+Extension.swift"; sourceTree = "<group>"; };
		B444D6B52183A9740002B4D4 /* BadgeView.swift */ = {isa = PBXFileReference; lastKnownFileType = sourcecode.swift; path = BadgeView.swift; sourceTree = "<group>"; };
		B45EB78F219E310F008646A2 /* BadgeField.swift */ = {isa = PBXFileReference; lastKnownFileType = sourcecode.swift; path = BadgeField.swift; sourceTree = "<group>"; };
		B46D3F922151D95F0029772C /* PersonaCell.swift */ = {isa = PBXFileReference; lastKnownFileType = sourcecode.swift; path = PersonaCell.swift; sourceTree = "<group>"; };
		B46D3F9C215985AC0029772C /* PersonaListView.swift */ = {isa = PBXFileReference; lastKnownFileType = sourcecode.swift; path = PersonaListView.swift; sourceTree = "<group>"; };
		B47B58B722F8E5840078DE38 /* PeoplePicker.swift */ = {isa = PBXFileReference; lastKnownFileType = sourcecode.swift; path = PeoplePicker.swift; sourceTree = "<group>"; };
		B483323221CC71940022B4CC /* HUDView.swift */ = {isa = PBXFileReference; lastKnownFileType = sourcecode.swift; path = HUDView.swift; sourceTree = "<group>"; };
		B483323421DEA8D70022B4CC /* HUD.swift */ = {isa = PBXFileReference; lastKnownFileType = sourcecode.swift; path = HUD.swift; sourceTree = "<group>"; };
		B483323621DEB5A00022B4CC /* TouchForwardingView.swift */ = {isa = PBXFileReference; lastKnownFileType = sourcecode.swift; path = TouchForwardingView.swift; sourceTree = "<group>"; };
		B498141321E424920077B48D /* TableViewCell.swift */ = {isa = PBXFileReference; lastKnownFileType = sourcecode.swift; path = TableViewCell.swift; sourceTree = "<group>"; };
		B4A8BBCC21BF6D6900D5E3ED /* BadgeStringExtractor.swift */ = {isa = PBXFileReference; lastKnownFileType = sourcecode.swift; path = BadgeStringExtractor.swift; sourceTree = "<group>"; };
		B4BA27872319DC0D0001563C /* PersonaBadgeViewDataSource.swift */ = {isa = PBXFileReference; lastKnownFileType = sourcecode.swift; path = PersonaBadgeViewDataSource.swift; sourceTree = "<group>"; };
		B4E782C02176AD5E00A7DFCE /* ActionsCell.swift */ = {isa = PBXFileReference; lastKnownFileType = sourcecode.swift; path = ActionsCell.swift; sourceTree = "<group>"; };
		B4E782C221793AB200A7DFCE /* ActivityIndicatorCell.swift */ = {isa = PBXFileReference; lastKnownFileType = sourcecode.swift; path = ActivityIndicatorCell.swift; sourceTree = "<group>"; };
		B4E782C62179509A00A7DFCE /* CenteredLabelCell.swift */ = {isa = PBXFileReference; lastKnownFileType = sourcecode.swift; path = CenteredLabelCell.swift; sourceTree = "<group>"; };
		B4EF53C2215AF1AB00573E8F /* Persona.swift */ = {isa = PBXFileReference; lastKnownFileType = sourcecode.swift; path = Persona.swift; sourceTree = "<group>"; };
		B4EF66502294A664007FEAB0 /* TableViewHeaderFooterView.swift */ = {isa = PBXFileReference; lastKnownFileType = sourcecode.swift; path = TableViewHeaderFooterView.swift; sourceTree = "<group>"; };
		C0938E43235E8ED500256251 /* AnimationSynchronizer.swift */ = {isa = PBXFileReference; lastKnownFileType = sourcecode.swift; path = AnimationSynchronizer.swift; sourceTree = "<group>"; };
		C0A0D76B233AEF6C00F432FD /* ShimmerLinesView.swift */ = {isa = PBXFileReference; fileEncoding = 4; lastKnownFileType = sourcecode.swift; path = ShimmerLinesView.swift; sourceTree = "<group>"; };
		C0EAAEAC2347E1DF00C7244E /* ShimmerView.swift */ = {isa = PBXFileReference; lastKnownFileType = sourcecode.swift; path = ShimmerView.swift; sourceTree = "<group>"; };
		C708B04B260A8696007190FA /* SegmentItem.swift */ = {isa = PBXFileReference; lastKnownFileType = sourcecode.swift; path = SegmentItem.swift; sourceTree = "<group>"; };
		C708B055260A86FA007190FA /* SegmentPillButton.swift */ = {isa = PBXFileReference; lastKnownFileType = sourcecode.swift; path = SegmentPillButton.swift; sourceTree = "<group>"; };
		C77A04B625F03DD1001B3EB6 /* String+Date.swift */ = {isa = PBXFileReference; lastKnownFileType = sourcecode.swift; path = "String+Date.swift"; sourceTree = "<group>"; };
		C77A04EC25F046EB001B3EB6 /* Date+CellFileAccessoryView.swift */ = {isa = PBXFileReference; lastKnownFileType = sourcecode.swift; path = "Date+CellFileAccessoryView.swift"; sourceTree = "<group>"; };
		CCC18C2B2501B22F00BE830E /* CardView.swift */ = {isa = PBXFileReference; lastKnownFileType = sourcecode.swift; path = CardView.swift; sourceTree = "<group>"; };
		EC02A5F027472EC300E81B3E /* MSFDividerTokens.generated.swift */ = {isa = PBXFileReference; lastKnownFileType = sourcecode.swift; path = MSFDividerTokens.generated.swift; sourceTree = "<group>"; };
		EC02A5F227472EF400E81B3E /* DividerTokens.swift */ = {isa = PBXFileReference; lastKnownFileType = sourcecode.swift; path = DividerTokens.swift; sourceTree = "<group>"; };
		EC02A5F4274DD19500E81B3E /* MSFDivider.swift */ = {isa = PBXFileReference; lastKnownFileType = sourcecode.swift; path = MSFDivider.swift; sourceTree = "<group>"; };
		EC6A71E9273DBA520076A586 /* Divider.swift */ = {isa = PBXFileReference; lastKnownFileType = sourcecode.swift; path = Divider.swift; sourceTree = "<group>"; };
		ECEBA8FB25EDF3380048EE24 /* SegmentedControl.swift */ = {isa = PBXFileReference; fileEncoding = 4; lastKnownFileType = sourcecode.swift; path = SegmentedControl.swift; sourceTree = "<group>"; };
		FC414E1E258876FB00069E73 /* CommandBar.swift */ = {isa = PBXFileReference; lastKnownFileType = sourcecode.swift; path = CommandBar.swift; sourceTree = "<group>"; };
		FC414E242588798000069E73 /* CommandBarButtonGroupView.swift */ = {isa = PBXFileReference; lastKnownFileType = sourcecode.swift; path = CommandBarButtonGroupView.swift; sourceTree = "<group>"; };
		FC414E2A25887A4B00069E73 /* CommandBarButton.swift */ = {isa = PBXFileReference; lastKnownFileType = sourcecode.swift; path = CommandBarButton.swift; sourceTree = "<group>"; };
		FC414E4E2588B65C00069E73 /* CommandBarItem.swift */ = {isa = PBXFileReference; lastKnownFileType = sourcecode.swift; path = CommandBarItem.swift; sourceTree = "<group>"; };
		FD053A342224CA33009B6378 /* DatePickerControllerTests.swift */ = {isa = PBXFileReference; lastKnownFileType = sourcecode.swift; path = DatePickerControllerTests.swift; sourceTree = "<group>"; };
		FD0D29D52151A3D700E8655E /* CardPresenterNavigationController.swift */ = {isa = PBXFileReference; lastKnownFileType = sourcecode.swift; path = CardPresenterNavigationController.swift; sourceTree = "<group>"; };
		FD1FAE1A2272464B00A5DBA4 /* GenericDateTimePicker.swift */ = {isa = PBXFileReference; lastKnownFileType = sourcecode.swift; path = GenericDateTimePicker.swift; sourceTree = "<group>"; };
		FD256C5A2183B90B00EC9588 /* DatePickerSelectionManager.swift */ = {isa = PBXFileReference; lastKnownFileType = sourcecode.swift; path = DatePickerSelectionManager.swift; sourceTree = "<group>"; };
		FD41C86E22DD13230086F899 /* ContentScrollViewTraits.swift */ = {isa = PBXFileReference; fileEncoding = 4; lastKnownFileType = sourcecode.swift; path = ContentScrollViewTraits.swift; sourceTree = "<group>"; };
		FD41C87022DD13230086F899 /* ShyHeaderController.swift */ = {isa = PBXFileReference; fileEncoding = 4; lastKnownFileType = sourcecode.swift; path = ShyHeaderController.swift; sourceTree = "<group>"; };
		FD41C87122DD13230086F899 /* ShyHeaderView.swift */ = {isa = PBXFileReference; fileEncoding = 4; lastKnownFileType = sourcecode.swift; path = ShyHeaderView.swift; sourceTree = "<group>"; };
		FD41C87A22DD13230086F899 /* LargeTitleView.swift */ = {isa = PBXFileReference; fileEncoding = 4; lastKnownFileType = sourcecode.swift; path = LargeTitleView.swift; sourceTree = "<group>"; };
		FD41C87B22DD13230086F899 /* NavigationBar.swift */ = {isa = PBXFileReference; fileEncoding = 4; lastKnownFileType = sourcecode.swift; path = NavigationBar.swift; sourceTree = "<group>"; };
		FD41C87E22DD13230086F899 /* SearchBar.swift */ = {isa = PBXFileReference; fileEncoding = 4; lastKnownFileType = sourcecode.swift; path = SearchBar.swift; sourceTree = "<group>"; };
		FD41C87F22DD13230086F899 /* NavigationController.swift */ = {isa = PBXFileReference; fileEncoding = 4; lastKnownFileType = sourcecode.swift; path = NavigationController.swift; sourceTree = "<group>"; };
		FD41C88022DD13230086F899 /* NavigationAnimator.swift */ = {isa = PBXFileReference; fileEncoding = 4; lastKnownFileType = sourcecode.swift; path = NavigationAnimator.swift; sourceTree = "<group>"; };
		FD41C8B122DD3BB70086F899 /* UIScrollView+Extensions.swift */ = {isa = PBXFileReference; lastKnownFileType = sourcecode.swift; path = "UIScrollView+Extensions.swift"; sourceTree = "<group>"; };
		FD41C8B422DD3EA20086F899 /* NSLayoutConstraint+Extensions.swift */ = {isa = PBXFileReference; lastKnownFileType = sourcecode.swift; path = "NSLayoutConstraint+Extensions.swift"; sourceTree = "<group>"; };
		FD41C8BD22DD47120086F899 /* UINavigationItem+Navigation.swift */ = {isa = PBXFileReference; lastKnownFileType = sourcecode.swift; path = "UINavigationItem+Navigation.swift"; sourceTree = "<group>"; };
		FD4F2A1A2148937100C437D6 /* PageCardPresenterController.swift */ = {isa = PBXFileReference; lastKnownFileType = sourcecode.swift; path = PageCardPresenterController.swift; sourceTree = "<group>"; };
		FD4F2A1F214AE20400C437D6 /* DatePickerController.swift */ = {isa = PBXFileReference; fileEncoding = 4; lastKnownFileType = sourcecode.swift; path = DatePickerController.swift; sourceTree = "<group>"; };
		FD599D0121348439008845EE /* CalendarView.swift */ = {isa = PBXFileReference; lastKnownFileType = sourcecode.swift; path = CalendarView.swift; sourceTree = "<group>"; };
		FD599D052134A682008845EE /* AccessibleViewDelegate.swift */ = {isa = PBXFileReference; fileEncoding = 4; lastKnownFileType = sourcecode.swift; path = AccessibleViewDelegate.swift; sourceTree = "<group>"; };
		FD599D072134AB0E008845EE /* CalendarViewWeekdayHeadingView.swift */ = {isa = PBXFileReference; fileEncoding = 4; lastKnownFileType = sourcecode.swift; path = CalendarViewWeekdayHeadingView.swift; sourceTree = "<group>"; };
		FD599D092134AB15008845EE /* CalendarViewLayout.swift */ = {isa = PBXFileReference; fileEncoding = 4; lastKnownFileType = sourcecode.swift; path = CalendarViewLayout.swift; sourceTree = "<group>"; };
		FD599D0B2134AB1E008845EE /* CalendarViewDataSource.swift */ = {isa = PBXFileReference; fileEncoding = 4; lastKnownFileType = sourcecode.swift; path = CalendarViewDataSource.swift; sourceTree = "<group>"; };
		FD5ADBF32190CDC80005A9AF /* DateTimePickerController.swift */ = {isa = PBXFileReference; lastKnownFileType = sourcecode.swift; path = DateTimePickerController.swift; sourceTree = "<group>"; };
		FD5BBE3A214B2F44008964B4 /* Date+Extensions.swift */ = {isa = PBXFileReference; lastKnownFileType = sourcecode.swift; path = "Date+Extensions.swift"; sourceTree = "<group>"; };
		FD5BBE40214C6AF3008964B4 /* TwoLineTitleView.swift */ = {isa = PBXFileReference; lastKnownFileType = sourcecode.swift; path = TwoLineTitleView.swift; sourceTree = "<group>"; };
		FD5BBE42214C73CE008964B4 /* EasyTapButton.swift */ = {isa = PBXFileReference; lastKnownFileType = sourcecode.swift; path = EasyTapButton.swift; sourceTree = "<group>"; };
		FD7254E82147059D002F4069 /* Calendar+Extensions.swift */ = {isa = PBXFileReference; fileEncoding = 4; lastKnownFileType = sourcecode.swift; path = "Calendar+Extensions.swift"; sourceTree = "<group>"; };
		FD777528219E3F6C00033D58 /* DayOfMonth.swift */ = {isa = PBXFileReference; lastKnownFileType = sourcecode.swift; path = DayOfMonth.swift; sourceTree = "<group>"; };
		FD77752A219E455A00033D58 /* AccessibilityContainerView.swift */ = {isa = PBXFileReference; lastKnownFileType = sourcecode.swift; path = AccessibilityContainerView.swift; sourceTree = "<group>"; };
		FD77752C219E62E100033D58 /* DateTimePickerViewLayout.swift */ = {isa = PBXFileReference; lastKnownFileType = sourcecode.swift; path = DateTimePickerViewLayout.swift; sourceTree = "<group>"; };
		FD77752F21A490BA00033D58 /* DateTimePicker.swift */ = {isa = PBXFileReference; lastKnownFileType = sourcecode.swift; path = DateTimePicker.swift; sourceTree = "<group>"; };
		FD7DF05B21FA7F5000857267 /* Tooltip.swift */ = {isa = PBXFileReference; lastKnownFileType = sourcecode.swift; path = Tooltip.swift; sourceTree = "<group>"; };
		FD7DF05D21FA7FC100857267 /* TooltipView.swift */ = {isa = PBXFileReference; lastKnownFileType = sourcecode.swift; path = TooltipView.swift; sourceTree = "<group>"; };
		FD7DF05F21FA83C900857267 /* TooltipPositionController.swift */ = {isa = PBXFileReference; lastKnownFileType = sourcecode.swift; path = TooltipPositionController.swift; sourceTree = "<group>"; };
		FD8D26422253FF330078E1D3 /* ar */ = {isa = PBXFileReference; lastKnownFileType = text.plist.strings; name = ar; path = ar.lproj/Localizable.strings; sourceTree = "<group>"; };
		FD8D26432253FF330078E1D3 /* ar */ = {isa = PBXFileReference; lastKnownFileType = text.plist.stringsdict; name = ar; path = ar.lproj/Localizable.stringsdict; sourceTree = "<group>"; };
		FD8D26442253FF3E0078E1D3 /* ca */ = {isa = PBXFileReference; lastKnownFileType = text.plist.strings; name = ca; path = ca.lproj/Localizable.strings; sourceTree = "<group>"; };
		FD8D26452253FF3F0078E1D3 /* ca */ = {isa = PBXFileReference; lastKnownFileType = text.plist.stringsdict; name = ca; path = ca.lproj/Localizable.stringsdict; sourceTree = "<group>"; };
		FD8D26462253FF470078E1D3 /* cs */ = {isa = PBXFileReference; lastKnownFileType = text.plist.strings; name = cs; path = cs.lproj/Localizable.strings; sourceTree = "<group>"; };
		FD8D26472253FF470078E1D3 /* cs */ = {isa = PBXFileReference; lastKnownFileType = text.plist.stringsdict; name = cs; path = cs.lproj/Localizable.stringsdict; sourceTree = "<group>"; };
		FD8D26482253FF4F0078E1D3 /* da */ = {isa = PBXFileReference; lastKnownFileType = text.plist.strings; name = da; path = da.lproj/Localizable.strings; sourceTree = "<group>"; };
		FD8D26492253FF500078E1D3 /* da */ = {isa = PBXFileReference; lastKnownFileType = text.plist.stringsdict; name = da; path = da.lproj/Localizable.stringsdict; sourceTree = "<group>"; };
		FD8D264A2254013E0078E1D3 /* de */ = {isa = PBXFileReference; lastKnownFileType = text.plist.strings; name = de; path = de.lproj/Localizable.strings; sourceTree = "<group>"; };
		FD8D264B2254013E0078E1D3 /* de */ = {isa = PBXFileReference; lastKnownFileType = text.plist.stringsdict; name = de; path = de.lproj/Localizable.stringsdict; sourceTree = "<group>"; };
		FD8D264C225401660078E1D3 /* el */ = {isa = PBXFileReference; lastKnownFileType = text.plist.strings; name = el; path = el.lproj/Localizable.strings; sourceTree = "<group>"; };
		FD8D264D225401660078E1D3 /* el */ = {isa = PBXFileReference; lastKnownFileType = text.plist.stringsdict; name = el; path = el.lproj/Localizable.stringsdict; sourceTree = "<group>"; };
		FD8D264E225401880078E1D3 /* en-GB */ = {isa = PBXFileReference; lastKnownFileType = text.plist.strings; name = "en-GB"; path = "en-GB.lproj/Localizable.strings"; sourceTree = "<group>"; };
		FD8D264F225401880078E1D3 /* en-GB */ = {isa = PBXFileReference; lastKnownFileType = text.plist.stringsdict; name = "en-GB"; path = "en-GB.lproj/Localizable.stringsdict"; sourceTree = "<group>"; };
		FD8D2650225401A10078E1D3 /* es-MX */ = {isa = PBXFileReference; lastKnownFileType = text.plist.strings; name = "es-MX"; path = "es-MX.lproj/Localizable.strings"; sourceTree = "<group>"; };
		FD8D2651225401A10078E1D3 /* es-MX */ = {isa = PBXFileReference; lastKnownFileType = text.plist.stringsdict; name = "es-MX"; path = "es-MX.lproj/Localizable.stringsdict"; sourceTree = "<group>"; };
		FD8D2652225401AA0078E1D3 /* es */ = {isa = PBXFileReference; lastKnownFileType = text.plist.strings; name = es; path = es.lproj/Localizable.strings; sourceTree = "<group>"; };
		FD8D2653225401AA0078E1D3 /* es */ = {isa = PBXFileReference; lastKnownFileType = text.plist.stringsdict; name = es; path = es.lproj/Localizable.stringsdict; sourceTree = "<group>"; };
		FD8D2654225401B90078E1D3 /* fi */ = {isa = PBXFileReference; lastKnownFileType = text.plist.strings; name = fi; path = fi.lproj/Localizable.strings; sourceTree = "<group>"; };
		FD8D2655225401B90078E1D3 /* fi */ = {isa = PBXFileReference; lastKnownFileType = text.plist.stringsdict; name = fi; path = fi.lproj/Localizable.stringsdict; sourceTree = "<group>"; };
		FD8D2656225401C10078E1D3 /* fr */ = {isa = PBXFileReference; lastKnownFileType = text.plist.strings; name = fr; path = fr.lproj/Localizable.strings; sourceTree = "<group>"; };
		FD8D2657225401C20078E1D3 /* fr */ = {isa = PBXFileReference; lastKnownFileType = text.plist.stringsdict; name = fr; path = fr.lproj/Localizable.stringsdict; sourceTree = "<group>"; };
		FD8D2658225401CD0078E1D3 /* he */ = {isa = PBXFileReference; lastKnownFileType = text.plist.strings; name = he; path = he.lproj/Localizable.strings; sourceTree = "<group>"; };
		FD8D2659225401CD0078E1D3 /* he */ = {isa = PBXFileReference; lastKnownFileType = text.plist.stringsdict; name = he; path = he.lproj/Localizable.stringsdict; sourceTree = "<group>"; };
		FD8D265A225401D90078E1D3 /* hi */ = {isa = PBXFileReference; lastKnownFileType = text.plist.strings; name = hi; path = hi.lproj/Localizable.strings; sourceTree = "<group>"; };
		FD8D265B225401D90078E1D3 /* hi */ = {isa = PBXFileReference; lastKnownFileType = text.plist.stringsdict; name = hi; path = hi.lproj/Localizable.stringsdict; sourceTree = "<group>"; };
		FD8D265C225401E50078E1D3 /* hr */ = {isa = PBXFileReference; lastKnownFileType = text.plist.strings; name = hr; path = hr.lproj/Localizable.strings; sourceTree = "<group>"; };
		FD8D265D225401E50078E1D3 /* hr */ = {isa = PBXFileReference; lastKnownFileType = text.plist.stringsdict; name = hr; path = hr.lproj/Localizable.stringsdict; sourceTree = "<group>"; };
		FD8D265E225401F20078E1D3 /* hu */ = {isa = PBXFileReference; lastKnownFileType = text.plist.strings; name = hu; path = hu.lproj/Localizable.strings; sourceTree = "<group>"; };
		FD8D265F225401F30078E1D3 /* hu */ = {isa = PBXFileReference; lastKnownFileType = text.plist.stringsdict; name = hu; path = hu.lproj/Localizable.stringsdict; sourceTree = "<group>"; };
		FD8D2660225401FA0078E1D3 /* id */ = {isa = PBXFileReference; lastKnownFileType = text.plist.strings; name = id; path = id.lproj/Localizable.strings; sourceTree = "<group>"; };
		FD8D2661225401FB0078E1D3 /* id */ = {isa = PBXFileReference; lastKnownFileType = text.plist.stringsdict; name = id; path = id.lproj/Localizable.stringsdict; sourceTree = "<group>"; };
		FD8D2662225402020078E1D3 /* it */ = {isa = PBXFileReference; lastKnownFileType = text.plist.strings; name = it; path = it.lproj/Localizable.strings; sourceTree = "<group>"; };
		FD8D2663225402030078E1D3 /* it */ = {isa = PBXFileReference; lastKnownFileType = text.plist.stringsdict; name = it; path = it.lproj/Localizable.stringsdict; sourceTree = "<group>"; };
		FD8D26642254020E0078E1D3 /* ja */ = {isa = PBXFileReference; lastKnownFileType = text.plist.strings; name = ja; path = ja.lproj/Localizable.strings; sourceTree = "<group>"; };
		FD8D26652254020E0078E1D3 /* ja */ = {isa = PBXFileReference; lastKnownFileType = text.plist.stringsdict; name = ja; path = ja.lproj/Localizable.stringsdict; sourceTree = "<group>"; };
		FD8D2666225402160078E1D3 /* ko */ = {isa = PBXFileReference; lastKnownFileType = text.plist.strings; name = ko; path = ko.lproj/Localizable.strings; sourceTree = "<group>"; };
		FD8D2667225402160078E1D3 /* ko */ = {isa = PBXFileReference; lastKnownFileType = text.plist.stringsdict; name = ko; path = ko.lproj/Localizable.stringsdict; sourceTree = "<group>"; };
		FD8D26682254021D0078E1D3 /* ms */ = {isa = PBXFileReference; lastKnownFileType = text.plist.strings; name = ms; path = ms.lproj/Localizable.strings; sourceTree = "<group>"; };
		FD8D26692254021E0078E1D3 /* ms */ = {isa = PBXFileReference; lastKnownFileType = text.plist.stringsdict; name = ms; path = ms.lproj/Localizable.stringsdict; sourceTree = "<group>"; };
		FD8D266A2254022E0078E1D3 /* nb-NO */ = {isa = PBXFileReference; lastKnownFileType = text.plist.strings; name = "nb-NO"; path = "nb-NO.lproj/Localizable.strings"; sourceTree = "<group>"; };
		FD8D266B2254022E0078E1D3 /* nb-NO */ = {isa = PBXFileReference; lastKnownFileType = text.plist.stringsdict; name = "nb-NO"; path = "nb-NO.lproj/Localizable.stringsdict"; sourceTree = "<group>"; };
		FD8D266C225402DC0078E1D3 /* nl */ = {isa = PBXFileReference; lastKnownFileType = text.plist.strings; name = nl; path = nl.lproj/Localizable.strings; sourceTree = "<group>"; };
		FD8D266D225402DC0078E1D3 /* nl */ = {isa = PBXFileReference; lastKnownFileType = text.plist.stringsdict; name = nl; path = nl.lproj/Localizable.stringsdict; sourceTree = "<group>"; };
		FD8D266E225402E60078E1D3 /* pl */ = {isa = PBXFileReference; lastKnownFileType = text.plist.strings; name = pl; path = pl.lproj/Localizable.strings; sourceTree = "<group>"; };
		FD8D266F225402E60078E1D3 /* pl */ = {isa = PBXFileReference; lastKnownFileType = text.plist.stringsdict; name = pl; path = pl.lproj/Localizable.stringsdict; sourceTree = "<group>"; };
		FD8D2670225402F00078E1D3 /* pt-BR */ = {isa = PBXFileReference; lastKnownFileType = text.plist.strings; name = "pt-BR"; path = "pt-BR.lproj/Localizable.strings"; sourceTree = "<group>"; };
		FD8D2671225402F10078E1D3 /* pt-BR */ = {isa = PBXFileReference; lastKnownFileType = text.plist.stringsdict; name = "pt-BR"; path = "pt-BR.lproj/Localizable.stringsdict"; sourceTree = "<group>"; };
		FD8D2672225402F60078E1D3 /* pt-PT */ = {isa = PBXFileReference; lastKnownFileType = text.plist.strings; name = "pt-PT"; path = "pt-PT.lproj/Localizable.strings"; sourceTree = "<group>"; };
		FD8D2673225402F60078E1D3 /* pt-PT */ = {isa = PBXFileReference; lastKnownFileType = text.plist.stringsdict; name = "pt-PT"; path = "pt-PT.lproj/Localizable.stringsdict"; sourceTree = "<group>"; };
		FD8D2674225403000078E1D3 /* ro */ = {isa = PBXFileReference; lastKnownFileType = text.plist.strings; name = ro; path = ro.lproj/Localizable.strings; sourceTree = "<group>"; };
		FD8D2675225403000078E1D3 /* ro */ = {isa = PBXFileReference; lastKnownFileType = text.plist.stringsdict; name = ro; path = ro.lproj/Localizable.stringsdict; sourceTree = "<group>"; };
		FD8D2676225403070078E1D3 /* ru */ = {isa = PBXFileReference; lastKnownFileType = text.plist.strings; name = ru; path = ru.lproj/Localizable.strings; sourceTree = "<group>"; };
		FD8D2677225403070078E1D3 /* ru */ = {isa = PBXFileReference; lastKnownFileType = text.plist.stringsdict; name = ru; path = ru.lproj/Localizable.stringsdict; sourceTree = "<group>"; };
		FD8D26782254030E0078E1D3 /* sk */ = {isa = PBXFileReference; lastKnownFileType = text.plist.strings; name = sk; path = sk.lproj/Localizable.strings; sourceTree = "<group>"; };
		FD8D26792254030E0078E1D3 /* sk */ = {isa = PBXFileReference; lastKnownFileType = text.plist.stringsdict; name = sk; path = sk.lproj/Localizable.stringsdict; sourceTree = "<group>"; };
		FD8D267A225403160078E1D3 /* sv */ = {isa = PBXFileReference; lastKnownFileType = text.plist.strings; name = sv; path = sv.lproj/Localizable.strings; sourceTree = "<group>"; };
		FD8D267B225403160078E1D3 /* sv */ = {isa = PBXFileReference; lastKnownFileType = text.plist.stringsdict; name = sv; path = sv.lproj/Localizable.stringsdict; sourceTree = "<group>"; };
		FD8D267C2254031B0078E1D3 /* th */ = {isa = PBXFileReference; lastKnownFileType = text.plist.strings; name = th; path = th.lproj/Localizable.strings; sourceTree = "<group>"; };
		FD8D267D2254031B0078E1D3 /* th */ = {isa = PBXFileReference; lastKnownFileType = text.plist.stringsdict; name = th; path = th.lproj/Localizable.stringsdict; sourceTree = "<group>"; };
		FD8D267E225403210078E1D3 /* tr */ = {isa = PBXFileReference; lastKnownFileType = text.plist.strings; name = tr; path = tr.lproj/Localizable.strings; sourceTree = "<group>"; };
		FD8D267F225403220078E1D3 /* tr */ = {isa = PBXFileReference; lastKnownFileType = text.plist.stringsdict; name = tr; path = tr.lproj/Localizable.stringsdict; sourceTree = "<group>"; };
		FD8D2680225403290078E1D3 /* uk */ = {isa = PBXFileReference; lastKnownFileType = text.plist.strings; name = uk; path = uk.lproj/Localizable.strings; sourceTree = "<group>"; };
		FD8D26812254032A0078E1D3 /* uk */ = {isa = PBXFileReference; lastKnownFileType = text.plist.stringsdict; name = uk; path = uk.lproj/Localizable.stringsdict; sourceTree = "<group>"; };
		FD8D2682225403300078E1D3 /* vi */ = {isa = PBXFileReference; lastKnownFileType = text.plist.strings; name = vi; path = vi.lproj/Localizable.strings; sourceTree = "<group>"; };
		FD8D2683225403300078E1D3 /* vi */ = {isa = PBXFileReference; lastKnownFileType = text.plist.stringsdict; name = vi; path = vi.lproj/Localizable.stringsdict; sourceTree = "<group>"; };
		FD8D2684225403360078E1D3 /* zh-Hans */ = {isa = PBXFileReference; lastKnownFileType = text.plist.strings; name = "zh-Hans"; path = "zh-Hans.lproj/Localizable.strings"; sourceTree = "<group>"; };
		FD8D2685225403360078E1D3 /* zh-Hans */ = {isa = PBXFileReference; lastKnownFileType = text.plist.stringsdict; name = "zh-Hans"; path = "zh-Hans.lproj/Localizable.stringsdict"; sourceTree = "<group>"; };
		FD8D26862254033B0078E1D3 /* zh-Hant */ = {isa = PBXFileReference; lastKnownFileType = text.plist.strings; name = "zh-Hant"; path = "zh-Hant.lproj/Localizable.strings"; sourceTree = "<group>"; };
		FD8D26872254033B0078E1D3 /* zh-Hant */ = {isa = PBXFileReference; lastKnownFileType = text.plist.stringsdict; name = "zh-Hant"; path = "zh-Hant.lproj/Localizable.stringsdict"; sourceTree = "<group>"; };
		FD9758062191118D00B67319 /* DateTimePickerView.swift */ = {isa = PBXFileReference; fileEncoding = 4; lastKnownFileType = sourcecode.swift; path = DateTimePickerView.swift; sourceTree = "<group>"; };
		FD9758072191118E00B67319 /* DateTimePickerViewDataSource.swift */ = {isa = PBXFileReference; fileEncoding = 4; lastKnownFileType = sourcecode.swift; path = DateTimePickerViewDataSource.swift; sourceTree = "<group>"; };
		FD9758082191118E00B67319 /* DateTimePickerViewComponentTableView.swift */ = {isa = PBXFileReference; fileEncoding = 4; lastKnownFileType = sourcecode.swift; path = DateTimePickerViewComponentTableView.swift; sourceTree = "<group>"; };
		FD9758092191118E00B67319 /* DateTimePickerViewComponent.swift */ = {isa = PBXFileReference; fileEncoding = 4; lastKnownFileType = sourcecode.swift; path = DateTimePickerViewComponent.swift; sourceTree = "<group>"; };
		FD97580A2191118E00B67319 /* DateTimePickerViewComponentCell.swift */ = {isa = PBXFileReference; fileEncoding = 4; lastKnownFileType = sourcecode.swift; path = DateTimePickerViewComponentCell.swift; sourceTree = "<group>"; };
		FD9A5C862179464F00D224D9 /* DateComponents+Extensions.swift */ = {isa = PBXFileReference; lastKnownFileType = sourcecode.swift; path = "DateComponents+Extensions.swift"; sourceTree = "<group>"; };
		FD9DA7B4232C33A80013E41B /* UIViewController+Navigation.swift */ = {isa = PBXFileReference; fileEncoding = 4; lastKnownFileType = sourcecode.swift; path = "UIViewController+Navigation.swift"; sourceTree = "<group>"; };
		FDA1AF8B21484625001AE720 /* BlurringView.swift */ = {isa = PBXFileReference; fileEncoding = 4; lastKnownFileType = sourcecode.swift; path = BlurringView.swift; sourceTree = "<group>"; };
		FDA1AF90214871B5001AE720 /* CardTransitionAnimator.swift */ = {isa = PBXFileReference; lastKnownFileType = sourcecode.swift; path = CardTransitionAnimator.swift; sourceTree = "<group>"; };
		FDA1AF9221487225001AE720 /* CardPresentationController.swift */ = {isa = PBXFileReference; lastKnownFileType = sourcecode.swift; path = CardPresentationController.swift; sourceTree = "<group>"; };
		FDD454ED21405B390006E84E /* DotView.swift */ = {isa = PBXFileReference; lastKnownFileType = sourcecode.swift; path = DotView.swift; sourceTree = "<group>"; };
		FDF41ED82141A02200EC527C /* CalendarConfiguration.swift */ = {isa = PBXFileReference; lastKnownFileType = sourcecode.swift; path = CalendarConfiguration.swift; sourceTree = "<group>"; };
		FDFB8AEA21361C950046850A /* CalendarViewMonthBannerView.swift */ = {isa = PBXFileReference; fileEncoding = 4; lastKnownFileType = sourcecode.swift; path = CalendarViewMonthBannerView.swift; sourceTree = "<group>"; };
		FDFB8AEC21361C9D0046850A /* CalendarViewDayTodayCell.swift */ = {isa = PBXFileReference; fileEncoding = 4; lastKnownFileType = sourcecode.swift; path = CalendarViewDayTodayCell.swift; sourceTree = "<group>"; };
		FDFB8AED21361C9D0046850A /* CalendarViewDayMonthCell.swift */ = {isa = PBXFileReference; fileEncoding = 4; lastKnownFileType = sourcecode.swift; path = CalendarViewDayMonthCell.swift; sourceTree = "<group>"; };
		FDFB8AEE21361C9D0046850A /* CalendarViewDayCell.swift */ = {isa = PBXFileReference; fileEncoding = 4; lastKnownFileType = sourcecode.swift; path = CalendarViewDayCell.swift; sourceTree = "<group>"; };
		FDFB8AEF21361C9D0046850A /* CalendarViewDayMonthYearCell.swift */ = {isa = PBXFileReference; fileEncoding = 4; lastKnownFileType = sourcecode.swift; path = CalendarViewDayMonthYearCell.swift; sourceTree = "<group>"; };
/* End PBXFileReference section */

/* Begin PBXFrameworksBuildPhase section */
		A5CEC15720D980B30016922A /* Frameworks */ = {
			isa = PBXFrameworksBuildPhase;
			buildActionMask = 2147483647;
			files = (
				923DF2E72712B6AB00637646 /* libFluentUI.a in Frameworks */,
			);
			runOnlyForDeploymentPostprocessing = 0;
		};
/* End PBXFrameworksBuildPhase section */

/* Begin PBXGroup section */
		0AA8741326001F0500D47421 /* Persona */ = {
			isa = PBXGroup;
			children = (
				0ACD82102620451E0035CD9F /* MSFPersonaViewTokens.generated.swift */,
				0AA874142600237A00D47421 /* PersonaView.swift */,
				0ACD82172620453B0035CD9F /* PersonaViewTokens.swift */,
			);
			path = Persona;
			sourceTree = "<group>";
		};
		1168630122E131A20088B302 /* Tab Bar */ = {
			isa = PBXGroup;
			children = (
				7D0931C224AAAC8C0072458A /* SideTabBar.swift */,
				118D9847230BBA2300BC0B72 /* TabBarItem.swift */,
				1168630222E131CF0088B302 /* TabBarItemView.swift */,
				1168630322E131CF0088B302 /* TabBarView.swift */,
			);
			path = "Tab Bar";
			sourceTree = "<group>";
		};
		497DC2D62418585D008D86F8 /* Pill Button Bar */ = {
			isa = PBXGroup;
			children = (
				497DC2D824185885008D86F8 /* PillButton.swift */,
				497DC2D724185885008D86F8 /* PillButtonBar.swift */,
				86AF4F7425AFC746005D4253 /* PillButtonStyle.swift */,
			);
			path = "Pill Button Bar";
			sourceTree = "<group>";
		};
		5306074E26A1E6A4002D49CF /* AvatarGroup */ = {
			isa = PBXGroup;
			children = (
				5306075126A1E6A4002D49CF /* AvatarGroup.swift */,
				5306074F26A1E6A4002D49CF /* AvatarGroupTokens.swift */,
				5306075026A1E6A4002D49CF /* MSFAvatarGroupTokens.generated.swift */,
			);
			path = AvatarGroup;
			sourceTree = "<group>";
		};
		5314DFE625F000740099271A /* Separator */ = {
			isa = PBXGroup;
			children = (
				A5DCA76321224026005F4CB7 /* Separator.swift */,
			);
			path = Separator;
			sourceTree = "<group>";
		};
		5314DFEB25F002240099271A /* ActivityIndicator */ = {
			isa = PBXGroup;
			children = (
				532FE3D026EA6D74007539C0 /* ActivityIndicator.swift */,
				532FE3CF26EA6D73007539C0 /* ActivityIndicatorModifiers.swift */,
				532FE3CE26EA6D73007539C0 /* ActivityIndicatorTokens.swift */,
				532FE3CD26EA6D73007539C0 /* MSFActivityIndicatorTokens.generated.swift */,
			);
			path = ActivityIndicator;
			sourceTree = "<group>";
		};
		5314DFEC25F0029C0099271A /* Button */ = {
			isa = PBXGroup;
			children = (
				53097D4527028B1100A6E4DC /* ButtonLegacy.swift */,
			);
			path = Button;
			sourceTree = "<group>";
		};
		5314DFEF25F003C60099271A /* DotView */ = {
			isa = PBXGroup;
			children = (
				FDD454ED21405B390006E84E /* DotView.swift */,
			);
			path = DotView;
			sourceTree = "<group>";
		};
		5314DFF025F0042E0099271A /* Label */ = {
			isa = PBXGroup;
			children = (
				A589F853211BA03200471C23 /* Label.swift */,
				6EB4B25D270ED6450005B808 /* BadgeLabel.swift */,
			);
			path = Label;
			sourceTree = "<group>";
		};
		5314DFF325F006060099271A /* TouchForwardingView */ = {
			isa = PBXGroup;
			children = (
				B483323621DEB5A00022B4CC /* TouchForwardingView.swift */,
			);
			path = TouchForwardingView;
			sourceTree = "<group>";
		};
		5314DFF425F0069C0099271A /* IndeterminateProgressBar */ = {
			isa = PBXGroup;
			children = (
				5328D96F26FBA3D700F3723B /* IndeterminateProgressBar.swift */,
				5328D96D26FBA3D600F3723B /* IndeterminateProgressBarModifiers.swift */,
				5328D96C26FBA3D600F3723B /* IndeterminateProgressBarTokens.swift */,
				5328D96E26FBA3D700F3723B /* MSFIndeterminateProgressBarTokens.generated.swift */,
			);
			path = IndeterminateProgressBar;
			sourceTree = "<group>";
		};
		5314DFF525F007020099271A /* EasyTapButton */ = {
			isa = PBXGroup;
			children = (
				FD5BBE42214C73CE008964B4 /* EasyTapButton.swift */,
			);
			path = EasyTapButton;
			sourceTree = "<group>";
		};
		5314DFF625F0079B0099271A /* BarButtonItems */ = {
			isa = PBXGroup;
			children = (
				A52648DB2316F4F9003342A0 /* BarButtonItems.swift */,
			);
			path = BarButtonItems;
			sourceTree = "<group>";
		};
		5314DFF725F007FF0099271A /* ResizingHandleView */ = {
			isa = PBXGroup;
			children = (
				A5237ACA21DED7030040BF27 /* ResizingHandleView.swift */,
			);
			path = ResizingHandleView;
			sourceTree = "<group>";
		};
		5314DFF825F008870099271A /* TwoLineTitleView */ = {
			isa = PBXGroup;
			children = (
				FD5BBE40214C6AF3008964B4 /* TwoLineTitleView.swift */,
			);
			path = TwoLineTitleView;
			sourceTree = "<group>";
		};
		5314DFF925F008F10099271A /* Obscurable */ = {
			isa = PBXGroup;
			children = (
				FDA1AF8B21484625001AE720 /* BlurringView.swift */,
				A5B87B03211E22B70038C37C /* DimmingView.swift */,
				53BCB0CD253A4E8C00620960 /* Obscurable.swift */,
			);
			path = Obscurable;
			sourceTree = "<group>";
		};
		5340828B26CFF298007716E1 /* Recovered References */ = {
			isa = PBXGroup;
			children = (
			);
			name = "Recovered References";
			sourceTree = "<group>";
		};
		536AEF2125F1EC0300A36206 /* Vnext */ = {
			isa = PBXGroup;
			children = (
				536AEF2E25F1EC0300A36206 /* Button */,
				EC6A71E8273DB98F0076A586 /* Divider */,
				536AEF3225F1EC0300A36206 /* List */,
				0AA8741326001F0500D47421 /* Persona */,
			);
			path = Vnext;
			sourceTree = "<group>";
		};
		536AEF2E25F1EC0300A36206 /* Button */ = {
			isa = PBXGroup;
			children = (
				53097D01270288FB00A6E4DC /* Button.swift */,
				53097D02270288FB00A6E4DC /* ButtonModifiers.swift */,
				53097D03270288FB00A6E4DC /* ButtonTokens.swift */,
				53097CFF270288FB00A6E4DC /* MSFButton.swift */,
				53097D00270288FB00A6E4DC /* MSFButtonTokens.generated.swift */,
			);
			path = Button;
			sourceTree = "<group>";
		};
		536AEF3225F1EC0300A36206 /* List */ = {
			isa = PBXGroup;
			children = (
				53097D0E2702890800A6E4DC /* HeaderFooterTokens.swift */,
				53097D0F2702890800A6E4DC /* List.swift */,
				53097D152702890900A6E4DC /* ListCell.swift */,
				53097D132702890800A6E4DC /* ListHeaderFooter.swift */,
				53097D112702890800A6E4DC /* ListTokens.swift */,
				53097D122702890800A6E4DC /* MSFHeaderFooterTokens.generated.swift */,
				53097D102702890800A6E4DC /* MSFListCellTokens.generated.swift */,
				53097D142702890800A6E4DC /* MSFListTokens.generated.swift */,
			);
			path = List;
			sourceTree = "<group>";
		};
		53FC90BE25672F97008A06FD /* xcode */ = {
			isa = PBXGroup;
			children = (
				53FC90C02567300A008A06FD /* FluentUI_common.xcconfig */,
				53FC90F625673626008A06FD /* FluentUI_debug.xcconfig */,
				53FC90F525673626008A06FD /* FluentUI_release.xcconfig */,
				53FC90F925673627008A06FD /* FluentUILib.xcconfig */,
				53FC90FA25673627008A06FD /* FluentUIResources.xcconfig */,
				53FC90F725673626008A06FD /* FluentUITests.xcconfig */,
			);
			path = xcode;
			sourceTree = "<group>";
		};
		80B1F6F52628CDEB004DFEE5 /* Bottom Sheet */ = {
			isa = PBXGroup;
			children = (
				80AECBD82629F18E005AF2F3 /* BottomSheetController.swift */,
				80AECBF1262FC34E005AF2F3 /* BottomSheetPassthroughView.swift */,
			);
			path = "Bottom Sheet";
			sourceTree = "<group>";
		};
		80B52538264CA5BC00E3FD32 /* Bottom Commanding */ = {
			isa = PBXGroup;
			children = (
				8035CAAA2633A442007B3FD1 /* BottomCommandingController.swift */,
				8035CACA26377C14007B3FD1 /* CommandingItem.swift */,
				8035CADC2638E435007B3FD1 /* CommandingSection.swift */,
			);
			path = "Bottom Commanding";
			sourceTree = "<group>";
		};
		922AF01926615B03005DB168 /* PersonaButton */ = {
			isa = PBXGroup;
			children = (
				92B7E6A12684262900EFC15E /* MSFPersonaButton.swift */,
				9298798D266A8E1C002B1EB4 /* MSFPersonaButtonTokens.generated.swift */,
				92088EF72666DB2C003F571A /* PersonaButton.swift */,
				927E34C62668350800998031 /* PersonaButtonTokens.swift */,
			);
			path = PersonaButton;
			sourceTree = "<group>";
		};
		923DF2E62712B6AB00637646 /* Frameworks */ = {
			isa = PBXGroup;
			children = (
			);
			name = Frameworks;
			sourceTree = "<group>";
		};
		92D5597C26A0FC9700328FD3 /* Card Nudge */ = {
			isa = PBXGroup;
			children = (
				92D5598026A0FD2800328FD3 /* CardNudge.swift */,
				92079C8E26B66E5100D688DA /* CardNudgeModifiers.swift */,
				92A1E4EB26A741F60007ED60 /* MSFCardNudgeTokens.swift */,
				92A1E4F326A791590007ED60 /* MSFCardNudge.swift */,
				92ABB39126BC8E9900BA179A /* MSFCardNudgeTokens.generated.swift */,
			);
			path = "Card Nudge";
			sourceTree = "<group>";
		};
		92F2C5FD267287CF0087C65B /* PersonaButtonCarousel */ = {
			isa = PBXGroup;
			children = (
				9275105426815A7100F12730 /* MSFPersonaButtonCarousel.swift */,
				9298798E266A8E1C002B1EB4 /* MSFPersonaButtonCarouselTokens.generated.swift */,
				929DD258266ED3B600E8175E /* PersonaButtonCarousel.swift */,
				929DD255266ED3AC00E8175E /* PersonaButtonCarouselTokens.swift */,
			);
			path = PersonaButtonCarousel;
			sourceTree = "<group>";
		};
		A5961F9B218A251E00E2A506 /* Popup Menu */ = {
			isa = PBXGroup;
			children = (
				A5961F9C218A254D00E2A506 /* PopupMenuController.swift */,
				A5961F9E218A256B00E2A506 /* PopupMenuItem.swift */,
				A5961FA0218A25C400E2A506 /* PopupMenuSection.swift */,
				A5961FA2218A25D100E2A506 /* PopupMenuItemCell.swift */,
				A5961FA4218A260500E2A506 /* PopupMenuSectionHeaderView.swift */,
				0BCEFADD2485FEC00088CEE5 /* PopupMenuProtocols.swift */,
			);
			path = "Popup Menu";
			sourceTree = "<group>";
		};
		A5B6617123A41DEC00E801DD /* Notification */ = {
			isa = PBXGroup;
			children = (
				436F6B3D26F4924200D18073 /* MSFNotificationTokens.generated.swift */,
				A5B6617223A41E2900E801DD /* NotificationView.swift */,
				436F6B4026F4926B00D18073 /* MSFNotificationTokens.swift */,
				43488C44270FAD0200124C71 /* NotificationView_SwiftUI.swift */,
			);
			path = Notification;
			sourceTree = "<group>";
		};
		A5B87AED211BCA4A0038C37C /* Extensions */ = {
			isa = PBXGroup;
			children = (
				43A35006272B67D20031654A /* EnvironmentValues+Extensions.swift */,
				0AE866A626BA05D000E92108 /* Locale+Extensions.swift */,
				FD41C8B422DD3EA20086F899 /* NSLayoutConstraint+Extensions.swift */,
				A559BB7D212B6D100055E107 /* String+Extension.swift */,
				A56CE7B522E68A7800AA77EE /* UIColor+Extensions.swift */,
				A5B87AF0211BD4380038C37C /* UIFont+Extension.swift */,
				A5961FA6218A2E4500E2A506 /* UIImage+Extensions.swift */,
				A5B87B01211E20B50038C37C /* UIScreen+Extension.swift */,
				FD41C8B122DD3BB70086F899 /* UIScrollView+Extensions.swift */,
				A5B87B05211E23650038C37C /* UIView+Extensions.swift */,
			);
			path = Extensions;
			sourceTree = "<group>";
		};
		A5B87AF2211E13D00038C37C /* Drawer */ = {
			isa = PBXGroup;
			children = (
				A54D97D9217A5FC10072681A /* CALayer+Extensions.swift */,
				A5B87AF3211E16360038C37C /* DrawerController.swift */,
				A5B87AF5211E16360038C37C /* DrawerPresentationController.swift */,
				A5237ACC21ED6CA70040BF27 /* DrawerShadowView.swift */,
				A5B87AF4211E16360038C37C /* DrawerTransitionAnimator.swift */,
				53097D272702895500A6E4DC /* MSFDrawerTokens.generated.swift */,
				53097D262702895500A6E4DC /* MSFDrawerTokens.swift */,
			);
			path = Drawer;
			sourceTree = "<group>";
		};
		A5CEC14720D980B20016922A = {
			isa = PBXGroup;
			children = (
				A257F82B251D98F3002CAA6E /* FluentUI-ios.xcassets */,
				A257F829251D98DD002CAA6E /* FluentUI-apple.xcassets */,
				A5CEC15320D980B20016922A /* FluentUI */,
				A5DA88FD226FAA01000A8EA8 /* FluentUI.Resources */,
				A5CEC15E20D980B30016922A /* FluentUI.Tests */,
				53FC90BE25672F97008A06FD /* xcode */,
				A5CEC15220D980B20016922A /* Products */,
				5340828B26CFF298007716E1 /* Recovered References */,
				923DF2E62712B6AB00637646 /* Frameworks */,
			);
			sourceTree = "<group>";
		};
		A5CEC15220D980B20016922A /* Products */ = {
			isa = PBXGroup;
			children = (
				A5CEC15A20D980B30016922A /* FluentUITests.xctest */,
				A5DA88FC226FAA01000A8EA8 /* FluentUIResources-ios.bundle */,
				8FD01166228A820600D25925 /* libFluentUI.a */,
			);
			name = Products;
			sourceTree = "<group>";
		};
		A5CEC15320D980B20016922A /* FluentUI */ = {
			isa = PBXGroup;
			children = (
				5314DFEB25F002240099271A /* ActivityIndicator */,
				C77A04F325F04CFB001B3EB6 /* Avatar */,
				5306074E26A1E6A4002D49CF /* AvatarGroup */,
				5314DFF625F0079B0099271A /* BarButtonItems */,
				80B52538264CA5BC00E3FD32 /* Bottom Commanding */,
				80B1F6F52628CDEB004DFEE5 /* Bottom Sheet */,
				5314DFEC25F0029C0099271A /* Button */,
				CCC18C2A2501B1A900BE830E /* Card */,
				B4F118EA21C8270F00855942 /* Badge Field */,
				FDFB8AE921361C860046850A /* Calendar */,
				92D5597C26A0FC9700328FD3 /* Card Nudge */,
				FC414E1D258876D400069E73 /* Command Bar */,
				A5CEC16B20D98EBF0016922A /* Core */,
				FD599D0021347FA0008845EE /* Date Time Pickers */,
				5314DFEF25F003C60099271A /* DotView */,
				A5B87AF2211E13D00038C37C /* Drawer */,
				5314DFF525F007020099271A /* EasyTapButton */,
				A5B87AED211BCA4A0038C37C /* Extensions */,
				B483323121CC71700022B4CC /* HUD */,
				5314DFF425F0069C0099271A /* IndeterminateProgressBar */,
				5314DFF025F0042E0099271A /* Label */,
				FD41C86D22DD12A20086F899 /* Navigation */,
				A5B6617123A41DEC00E801DD /* Notification */,
				5314DFF925F008F10099271A /* Obscurable */,
				C77A04EB25F0469C001B3EB6 /* Other Cells */,
				B426613C214731AC00E25423 /* People Picker */,
				922AF01926615B03005DB168 /* PersonaButton */,
				92F2C5FD267287CF0087C65B /* PersonaButtonCarousel */,
				497DC2D62418585D008D86F8 /* Pill Button Bar */,
				A5961F9B218A251E00E2A506 /* Popup Menu */,
				FD7254EE2147382D002F4069 /* Presenters */,
				5314DFF725F007FF0099271A /* ResizingHandleView */,
				ECEBA8F625EDEFF70048EE24 /* SegmentedControl */,
				5314DFE625F000740099271A /* Separator */,
				C0A0D75D233AEA9900F432FD /* Shimmer */,
				1168630122E131A20088B302 /* Tab Bar */,
				B444D6B421825B510002B4D4 /* Table View */,
				FD7DF05A21FA7F3200857267 /* Tooltip */,
				5314DFF325F006060099271A /* TouchForwardingView */,
				5314DFF825F008870099271A /* TwoLineTitleView */,
				C0938E42235E8EAF00256251 /* Utilities */,
				536AEF2125F1EC0300A36206 /* Vnext */,
				A5CEC17020D996120016922A /* Resources */,
				A5CEC25720E6A64E0016922A /* Configuration */,
			);
			path = FluentUI;
			sourceTree = "<group>";
		};
		A5CEC15E20D980B30016922A /* FluentUI.Tests */ = {
			isa = PBXGroup;
			children = (
				8FA3CB5A246B19EA0049E431 /* ColorTests.swift */,
				FD053A342224CA33009B6378 /* DatePickerControllerTests.swift */,
				A5CEC15F20D980B30016922A /* FluentUITests.swift */,
				A5CEC16120D980B30016922A /* Info.plist */,
			);
			path = FluentUI.Tests;
			sourceTree = "<group>";
		};
		A5CEC16B20D98EBF0016922A /* Core */ = {
			isa = PBXGroup;
			children = (
				A5CEC16C20D98EE70016922A /* Colors.swift */,
				A559BB82212B7D870055E107 /* FluentUIFramework.swift */,
				535559E22711411E0094A871 /* FluentUIHostingController.swift */,
				5373D56E2694D66F0032A3B4 /* FluentUIStyle.generated.swift */,
				A5CEC16E20D98F340016922A /* Fonts.swift */,
				5373D56F2694D66F0032A3B4 /* SwiftUI+ViewModifiers.swift */,
				5373D56C2694D66F0032A3B4 /* Theming.swift */,
				5373D56D2694D66F0032A3B4 /* UIKit+SwiftUI_interoperability.swift */,
			);
			path = Core;
			sourceTree = "<group>";
		};
		A5CEC17020D996120016922A /* Resources */ = {
			isa = PBXGroup;
			children = (
				A5CEC17320D997CF0016922A /* Localization */,
			);
			path = Resources;
			sourceTree = "<group>";
		};
		A5CEC17320D997CF0016922A /* Localization */ = {
			isa = PBXGroup;
			children = (
				A559BB81212B6FA40055E107 /* Localizable.strings */,
				A5DF1EAD2213B26900CC741A /* Localizable.stringsdict */,
			);
			path = Localization;
			sourceTree = "<group>";
		};
		A5CEC25720E6A64E0016922A /* Configuration */ = {
			isa = PBXGroup;
			children = (
				A5CEC15420D980B20016922A /* FluentUI.h */,
			);
			name = Configuration;
			sourceTree = "<group>";
		};
		A5DA88FD226FAA01000A8EA8 /* FluentUI.Resources */ = {
			isa = PBXGroup;
			children = (
				A5DA88FE226FAA01000A8EA8 /* Info.plist */,
			);
			path = FluentUI.Resources;
			sourceTree = "<group>";
		};
		B426613C214731AC00E25423 /* People Picker */ = {
			isa = PBXGroup;
			children = (
				B47B58B722F8E5840078DE38 /* PeoplePicker.swift */,
				B4BA27872319DC0D0001563C /* PersonaBadgeViewDataSource.swift */,
				B46D3F922151D95F0029772C /* PersonaCell.swift */,
				B46D3F9C215985AC0029772C /* PersonaListView.swift */,
			);
			path = "People Picker";
			sourceTree = "<group>";
		};
		B444D6B421825B510002B4D4 /* Table View */ = {
			isa = PBXGroup;
			children = (
				B498141321E424920077B48D /* TableViewCell.swift */,
				B4EF66502294A664007FEAB0 /* TableViewHeaderFooterView.swift */,
				B444D6B02181403C0002B4D4 /* UITableViewCell+Extension.swift */,
			);
			path = "Table View";
			sourceTree = "<group>";
		};
		B483323121CC71700022B4CC /* HUD */ = {
			isa = PBXGroup;
			children = (
				B483323421DEA8D70022B4CC /* HUD.swift */,
				B483323221CC71940022B4CC /* HUDView.swift */,
			);
			path = HUD;
			sourceTree = "<group>";
		};
		B4F118EA21C8270F00855942 /* Badge Field */ = {
			isa = PBXGroup;
			children = (
				B45EB78F219E310F008646A2 /* BadgeField.swift */,
				B4A8BBCC21BF6D6900D5E3ED /* BadgeStringExtractor.swift */,
				B444D6B52183A9740002B4D4 /* BadgeView.swift */,
			);
			path = "Badge Field";
			sourceTree = "<group>";
		};
		C0938E42235E8EAF00256251 /* Utilities */ = {
			isa = PBXGroup;
			children = (
				C0938E43235E8ED500256251 /* AnimationSynchronizer.swift */,
			);
			path = Utilities;
			sourceTree = "<group>";
		};
		C0A0D75D233AEA9900F432FD /* Shimmer */ = {
			isa = PBXGroup;
			children = (
				C0EAAEAC2347E1DF00C7244E /* ShimmerView.swift */,
				C0A0D76B233AEF6C00F432FD /* ShimmerLinesView.swift */,
			);
			path = Shimmer;
			sourceTree = "<group>";
		};
		C77A04EB25F0469C001B3EB6 /* Other Cells */ = {
			isa = PBXGroup;
			children = (
				B4E782C02176AD5E00A7DFCE /* ActionsCell.swift */,
				B4E782C221793AB200A7DFCE /* ActivityIndicatorCell.swift */,
				B441478C228CDA130040E88E /* BooleanCell.swift */,
				B4E782C62179509A00A7DFCE /* CenteredLabelCell.swift */,
				7DC2FB2724C0ED1100367A55 /* TableViewCellFileAccessoryView.swift */,
				C77A04EC25F046EB001B3EB6 /* Date+CellFileAccessoryView.swift */,
			);
			path = "Other Cells";
			sourceTree = "<group>";
		};
		C77A04F325F04CFB001B3EB6 /* Avatar */ = {
			isa = PBXGroup;
			children = (
				5373D5612694D65C0032A3B4 /* Avatar.swift */,
				5303259926B31B6B00611D05 /* AvatarModifiers.swift */,
				5373D5602694D65C0032A3B4 /* AvatarTokens.swift */,
				5373D5632694D65C0032A3B4 /* MSFAvatarPresence.swift */,
				5373D5622694D65C0032A3B4 /* MSFAvatarTokens.generated.swift */,
				B4EF53C2215AF1AB00573E8F /* Persona.swift */,
			);
			path = Avatar;
			sourceTree = "<group>";
		};
		CCC18C2A2501B1A900BE830E /* Card */ = {
			isa = PBXGroup;
			children = (
				CCC18C2B2501B22F00BE830E /* CardView.swift */,
			);
			path = Card;
			sourceTree = "<group>";
		};
		EC6A71E8273DB98F0076A586 /* Divider */ = {
			isa = PBXGroup;
			children = (
				EC6A71E9273DBA520076A586 /* Divider.swift */,
				EC02A5F027472EC300E81B3E /* MSFDividerTokens.generated.swift */,
				EC02A5F227472EF400E81B3E /* DividerTokens.swift */,
				EC02A5F4274DD19500E81B3E /* MSFDivider.swift */,
			);
			path = Divider;
			sourceTree = "<group>";
		};
		ECEBA8F625EDEFF70048EE24 /* SegmentedControl */ = {
			isa = PBXGroup;
			children = (
				ECEBA8FB25EDF3380048EE24 /* SegmentedControl.swift */,
				C708B04B260A8696007190FA /* SegmentItem.swift */,
				C708B055260A86FA007190FA /* SegmentPillButton.swift */,
			);
			path = SegmentedControl;
			sourceTree = "<group>";
		};
		FC414E1D258876D400069E73 /* Command Bar */ = {
			isa = PBXGroup;
			children = (
				0AD70F5626E7F2E3008774EC /* MSFCommandBarTokens.generated.swift */,
				FC414E1E258876FB00069E73 /* CommandBar.swift */,
				FC414E4E2588B65C00069E73 /* CommandBarItem.swift */,
				FC414E2A25887A4B00069E73 /* CommandBarButton.swift */,
				FC414E242588798000069E73 /* CommandBarButtonGroupView.swift */,
				0AD70F5926E80A5D008774EC /* CommandBarTokens.swift */,
			);
			path = "Command Bar";
			sourceTree = "<group>";
		};
		FD256C5C2183D77900EC9588 /* Views */ = {
			isa = PBXGroup;
			children = (
				FDFB8AEE21361C9D0046850A /* CalendarViewDayCell.swift */,
				FDFB8AED21361C9D0046850A /* CalendarViewDayMonthCell.swift */,
				FDFB8AEF21361C9D0046850A /* CalendarViewDayMonthYearCell.swift */,
				FDFB8AEC21361C9D0046850A /* CalendarViewDayTodayCell.swift */,
				FDFB8AEA21361C950046850A /* CalendarViewMonthBannerView.swift */,
				FD599D072134AB0E008845EE /* CalendarViewWeekdayHeadingView.swift */,
			);
			path = Views;
			sourceTree = "<group>";
		};
		FD41C86D22DD12A20086F899 /* Navigation */ = {
			isa = PBXGroup;
			children = (
				FD41C87F22DD13230086F899 /* NavigationController.swift */,
				FD41C87B22DD13230086F899 /* NavigationBar.swift */,
				FD41C87E22DD13230086F899 /* SearchBar.swift */,
				6ED4C11C2696AE4000C30BD6 /* BadgeLabelButton.swift */,
				FD41C8BD22DD47120086F899 /* UINavigationItem+Navigation.swift */,
				FD9DA7B4232C33A80013E41B /* UIViewController+Navigation.swift */,
				6ED4C11A2695A6E800C30BD6 /* UIBarButtonItem+BadgeValue.swift */,
				FD41C87222DD13230086F899 /* Helpers */,
				FD41C86F22DD13230086F899 /* Shy Header */,
				FD41C87922DD13230086F899 /* Views */,
			);
			path = Navigation;
			sourceTree = "<group>";
		};
		FD41C86F22DD13230086F899 /* Shy Header */ = {
			isa = PBXGroup;
			children = (
				FD41C87022DD13230086F899 /* ShyHeaderController.swift */,
				FD41C87122DD13230086F899 /* ShyHeaderView.swift */,
			);
			path = "Shy Header";
			sourceTree = "<group>";
		};
		FD41C87222DD13230086F899 /* Helpers */ = {
			isa = PBXGroup;
			children = (
				FD41C86E22DD13230086F899 /* ContentScrollViewTraits.swift */,
				FD41C88022DD13230086F899 /* NavigationAnimator.swift */,
			);
			path = Helpers;
			sourceTree = "<group>";
		};
		FD41C87922DD13230086F899 /* Views */ = {
			isa = PBXGroup;
			children = (
				FD41C87A22DD13230086F899 /* LargeTitleView.swift */,
			);
			path = Views;
			sourceTree = "<group>";
		};
		FD4F2A1C214ADBBF00C437D6 /* Date Picker */ = {
			isa = PBXGroup;
			children = (
				FD4F2A1F214AE20400C437D6 /* DatePickerController.swift */,
				FD256C5A2183B90B00EC9588 /* DatePickerSelectionManager.swift */,
			);
			path = "Date Picker";
			sourceTree = "<group>";
		};
		FD599D0021347FA0008845EE /* Date Time Pickers */ = {
			isa = PBXGroup;
			children = (
				FD5BBE3A214B2F44008964B4 /* Date+Extensions.swift */,
				FD9A5C862179464F00D224D9 /* DateComponents+Extensions.swift */,
				FD77752F21A490BA00033D58 /* DateTimePicker.swift */,
				FD777528219E3F6C00033D58 /* DayOfMonth.swift */,
				FD1FAE1A2272464B00A5DBA4 /* GenericDateTimePicker.swift */,
				C77A04B625F03DD1001B3EB6 /* String+Date.swift */,
				FD4F2A1C214ADBBF00C437D6 /* Date Picker */,
				FD5C8C2A2190C3470063562C /* Date Time Picker */,
			);
			path = "Date Time Pickers";
			sourceTree = "<group>";
		};
		FD5C8C2A2190C3470063562C /* Date Time Picker */ = {
			isa = PBXGroup;
			children = (
				FD5ADBF32190CDC80005A9AF /* DateTimePickerController.swift */,
				FD97580521910FE800B67319 /* Views */,
			);
			path = "Date Time Picker";
			sourceTree = "<group>";
		};
		FD7254EE2147382D002F4069 /* Presenters */ = {
			isa = PBXGroup;
			children = (
				FDA1AF9221487225001AE720 /* CardPresentationController.swift */,
				FD0D29D52151A3D700E8655E /* CardPresenterNavigationController.swift */,
				FDA1AF90214871B5001AE720 /* CardTransitionAnimator.swift */,
				FD4F2A1A2148937100C437D6 /* PageCardPresenterController.swift */,
			);
			path = Presenters;
			sourceTree = "<group>";
		};
		FD7DF05A21FA7F3200857267 /* Tooltip */ = {
			isa = PBXGroup;
			children = (
				FD7DF05B21FA7F5000857267 /* Tooltip.swift */,
				FD7DF05F21FA83C900857267 /* TooltipPositionController.swift */,
				FD7DF05D21FA7FC100857267 /* TooltipView.swift */,
			);
			path = Tooltip;
			sourceTree = "<group>";
		};
		FD97580521910FE800B67319 /* Views */ = {
			isa = PBXGroup;
			children = (
				FD9758062191118D00B67319 /* DateTimePickerView.swift */,
				FD9758092191118E00B67319 /* DateTimePickerViewComponent.swift */,
				FD97580A2191118E00B67319 /* DateTimePickerViewComponentCell.swift */,
				FD9758082191118E00B67319 /* DateTimePickerViewComponentTableView.swift */,
				FD9758072191118E00B67319 /* DateTimePickerViewDataSource.swift */,
				FD77752C219E62E100033D58 /* DateTimePickerViewLayout.swift */,
			);
			path = Views;
			sourceTree = "<group>";
		};
		FDFB8AE921361C860046850A /* Calendar */ = {
			isa = PBXGroup;
			children = (
				FD77752A219E455A00033D58 /* AccessibilityContainerView.swift */,
				FD599D052134A682008845EE /* AccessibleViewDelegate.swift */,
				FD7254E82147059D002F4069 /* Calendar+Extensions.swift */,
				FDF41ED82141A02200EC527C /* CalendarConfiguration.swift */,
				FD599D0121348439008845EE /* CalendarView.swift */,
				FD599D0B2134AB1E008845EE /* CalendarViewDataSource.swift */,
				FD599D092134AB15008845EE /* CalendarViewLayout.swift */,
				FD256C5C2183D77900EC9588 /* Views */,
			);
			path = Calendar;
			sourceTree = "<group>";
		};
/* End PBXGroup section */

/* Begin PBXNativeTarget section */
		8FD01165228A820600D25925 /* FluentUILib */ = {
			isa = PBXNativeTarget;
			buildConfigurationList = 8FD0116A228A820600D25925 /* Build configuration list for PBXNativeTarget "FluentUILib" */;
			buildPhases = (
				8FD01162228A820600D25925 /* Sources */,
				FD256C59218392B800EC9588 /* Run swiftlint */,
				923DF2E4271166DB00637646 /* Copy FluentUI-Swift.h */,
			);
			buildRules = (
			);
			dependencies = (
				8FD011C8228A831700D25925 /* PBXTargetDependency */,
			);
			name = FluentUILib;
			productName = OfficeUIFabricStaticLib;
			productReference = 8FD01166228A820600D25925 /* libFluentUI.a */;
			productType = "com.apple.product-type.library.static";
		};
		A5CEC15920D980B30016922A /* FluentUITests */ = {
			isa = PBXNativeTarget;
			buildConfigurationList = A5CEC16820D980B30016922A /* Build configuration list for PBXNativeTarget "FluentUITests" */;
			buildPhases = (
				A5CEC15620D980B30016922A /* Sources */,
				A5CEC15720D980B30016922A /* Frameworks */,
				A5CEC15820D980B30016922A /* Resources */,
			);
			buildRules = (
			);
			dependencies = (
			);
			name = FluentUITests;
			productName = OfficeUIFabricTests;
			productReference = A5CEC15A20D980B30016922A /* FluentUITests.xctest */;
			productType = "com.apple.product-type.bundle.unit-test";
		};
		A5DA88FB226FAA01000A8EA8 /* FluentUIResources */ = {
			isa = PBXNativeTarget;
			buildConfigurationList = A5DA88FF226FAA01000A8EA8 /* Build configuration list for PBXNativeTarget "FluentUIResources" */;
			buildPhases = (
				A5DA88FA226FAA01000A8EA8 /* Resources */,
			);
			buildRules = (
			);
			dependencies = (
			);
			name = FluentUIResources;
			productName = OfficeUIFabricResources;
			productReference = A5DA88FC226FAA01000A8EA8 /* FluentUIResources-ios.bundle */;
			productType = "com.apple.product-type.bundle";
		};
/* End PBXNativeTarget section */

/* Begin PBXProject section */
		A5CEC14820D980B20016922A /* Project object */ = {
			isa = PBXProject;
			attributes = {
				LastSwiftUpdateCheck = 1020;
				LastUpgradeCheck = 1240;
				ORGANIZATIONNAME = "Microsoft Corporation";
				TargetAttributes = {
					8FD01165228A820600D25925 = {
						CreatedOnToolsVersion = 10.2.1;
						LastSwiftMigration = 1020;
					};
					A5CEC15920D980B30016922A = {
						CreatedOnToolsVersion = 9.4.1;
						LastSwiftMigration = 1020;
					};
					A5DA88FB226FAA01000A8EA8 = {
						CreatedOnToolsVersion = 10.2.1;
					};
				};
			};
			buildConfigurationList = A5CEC14B20D980B20016922A /* Build configuration list for PBXProject "FluentUI" */;
			compatibilityVersion = "Xcode 9.3";
			developmentRegion = en;
			hasScannedForEncodings = 0;
			knownRegions = (
				en,
				Base,
				ar,
				ca,
				cs,
				da,
				de,
				el,
				"en-GB",
				"es-MX",
				es,
				fi,
				fr,
				he,
				hi,
				hr,
				hu,
				id,
				it,
				ja,
				ko,
				ms,
				"nb-NO",
				nl,
				pl,
				"pt-BR",
				"pt-PT",
				ro,
				ru,
				sk,
				sv,
				th,
				tr,
				uk,
				vi,
				"zh-Hans",
				"zh-Hant",
			);
			mainGroup = A5CEC14720D980B20016922A;
			productRefGroup = A5CEC15220D980B20016922A /* Products */;
			projectDirPath = "";
			projectRoot = "";
			targets = (
				A5DA88FB226FAA01000A8EA8 /* FluentUIResources */,
				8FD01165228A820600D25925 /* FluentUILib */,
				A5CEC15920D980B30016922A /* FluentUITests */,
			);
		};
/* End PBXProject section */

/* Begin PBXResourcesBuildPhase section */
		A5CEC15820D980B30016922A /* Resources */ = {
			isa = PBXResourcesBuildPhase;
			buildActionMask = 2147483647;
			files = (
				923DF2E82712B6C400637646 /* FluentUIResources-ios.bundle in Resources */,
			);
			runOnlyForDeploymentPostprocessing = 0;
		};
		A5DA88FA226FAA01000A8EA8 /* Resources */ = {
			isa = PBXResourcesBuildPhase;
			buildActionMask = 2147483647;
			files = (
				A542A9D7226FC01100204A52 /* Localizable.strings in Resources */,
				A542A9D8226FC01700204A52 /* Localizable.stringsdict in Resources */,
				A257F82A251D98DD002CAA6E /* FluentUI-apple.xcassets in Resources */,
				A257F82C251D98F3002CAA6E /* FluentUI-ios.xcassets in Resources */,
			);
			runOnlyForDeploymentPostprocessing = 0;
		};
/* End PBXResourcesBuildPhase section */

/* Begin PBXShellScriptBuildPhase section */
		923DF2E4271166DB00637646 /* Copy FluentUI-Swift.h */ = {
			isa = PBXShellScriptBuildPhase;
			buildActionMask = 2147483647;
			files = (
			);
			inputFileListPaths = (
			);
			inputPaths = (
			);
			name = "Copy FluentUI-Swift.h";
			outputFileListPaths = (
			);
			outputPaths = (
			);
			runOnlyForDeploymentPostprocessing = 0;
			shellPath = /bin/sh;
			shellScript = "target_dir=${BUILT_PRODUCTS_DIR}/include/${PRODUCT_MODULE_NAME}/\n\n# Ensure the target include path exists\nmkdir -p ${target_dir}\n\n# Copy any file that looks like a Swift generated header to the include path\ncp ${DERIVED_SOURCES_DIR}/*-Swift.h ${target_dir}\n";
		};
		FD256C59218392B800EC9588 /* Run swiftlint */ = {
			isa = PBXShellScriptBuildPhase;
			buildActionMask = 2147483647;
			files = (
			);
			inputPaths = (
			);
			name = "Run swiftlint";
			outputPaths = (
			);
			runOnlyForDeploymentPostprocessing = 0;
			shellPath = /bin/sh;
			shellScript = "# Adds support for Apple Silicon brew directory\nexport PATH=\"$PATH:/opt/homebrew/bin\"\n\nif which swiftlint >/dev/null; then\n    export LINTPATH=\"${LOCROOT}/./\"\n    swiftlint --config ../.swiftlint.yml\nelse\n    echo \"warning: SwiftLint not installed, download from https://github.com/realm/SwiftLint\"\nfi\n";
		};
/* End PBXShellScriptBuildPhase section */

/* Begin PBXSourcesBuildPhase section */
		8FD01162228A820600D25925 /* Sources */ = {
			isa = PBXSourcesBuildPhase;
			buildActionMask = 2147483647;
			files = (
				6ED5E55126D3D39400D8BE81 /* BadgeLabelButton.swift in Sources */,
				6ED5E55226D3D39400D8BE81 /* UIBarButtonItem+BadgeValue.swift in Sources */,
				5314E0ED25F012C40099271A /* ContentScrollViewTraits.swift in Sources */,
				5314E03A25F00E3D0099271A /* BadgeView.swift in Sources */,
				53097D4727028B1200A6E4DC /* ButtonLegacy.swift in Sources */,
				5314E1A325F01A7C0099271A /* TableViewHeaderFooterView.swift in Sources */,
				5314E30325F0260E0099271A /* AccessibleViewDelegate.swift in Sources */,
				6EB4B25F270ED6B30005B808 /* BadgeLabel.swift in Sources */,
				5314E1A725F01A7C0099271A /* ActionsCell.swift in Sources */,
				5314E07B25F00F1A0099271A /* DateTimePickerViewDataSource.swift in Sources */,
				532FE3D426EA6D74007539C0 /* ActivityIndicatorTokens.swift in Sources */,
				532FE3D626EA6D74007539C0 /* ActivityIndicatorModifiers.swift in Sources */,
				5314E2F525F025C60099271A /* CalendarConfiguration.swift in Sources */,
				43A35007272B67D30031654A /* EnvironmentValues+Extensions.swift in Sources */,
				5314E06B25F00F100099271A /* DateTimePicker.swift in Sources */,
				5314E2BB25F024C60099271A /* CALayer+Extensions.swift in Sources */,
				5314E12B25F016230099271A /* PillButtonBar.swift in Sources */,
				53097D09270288FB00A6E4DC /* Button.swift in Sources */,
				53097D1F2702890900A6E4DC /* MSFHeaderFooterTokens.generated.swift in Sources */,
				5314E07E25F00F1A0099271A /* DateTimePickerView.swift in Sources */,
				5328D97726FBA3D700F3723B /* IndeterminateProgressBar.swift in Sources */,
				5314E07625F00F160099271A /* DateTimePickerController.swift in Sources */,
				5314E14525F016860099271A /* CardPresentationController.swift in Sources */,
				92A1E4ED26A741F60007ED60 /* MSFCardNudgeTokens.swift in Sources */,
				5314E0A925F010070099271A /* DrawerTransitionAnimator.swift in Sources */,
				5314E06525F00EFD0099271A /* CalendarViewDayMonthCell.swift in Sources */,
				92987990266A8E1C002B1EB4 /* MSFPersonaButtonTokens.generated.swift in Sources */,
				5314E08B25F00F2D0099271A /* CommandBarItem.swift in Sources */,
				5314E06225F00EFD0099271A /* CalendarViewDayTodayCell.swift in Sources */,
				5314E08025F00F1A0099271A /* DateTimePickerViewComponent.swift in Sources */,
				532FE3D226EA6D74007539C0 /* MSFActivityIndicatorTokens.generated.swift in Sources */,
				5314E06325F00EFD0099271A /* CalendarViewDayMonthYearCell.swift in Sources */,
				5314E1A225F01A7C0099271A /* ActivityIndicatorCell.swift in Sources */,
				5373D5652694D65C0032A3B4 /* AvatarTokens.swift in Sources */,
				5314E06125F00EFD0099271A /* CalendarViewDayCell.swift in Sources */,
				0AD70F5826E7F2E3008774EC /* MSFCommandBarTokens.generated.swift in Sources */,
				929DD25A266ED3B600E8175E /* PersonaButtonCarousel.swift in Sources */,
				5314E12A25F016230099271A /* PillButton.swift in Sources */,
				5314E0E525F012C00099271A /* NavigationBar.swift in Sources */,
				C708B064260A87F7007190FA /* SegmentItem.swift in Sources */,
				5328D97126FBA3D700F3723B /* IndeterminateProgressBarTokens.swift in Sources */,
				5314E14325F016860099271A /* CardTransitionAnimator.swift in Sources */,
				5314E0F825F012CB0099271A /* LargeTitleView.swift in Sources */,
				8035CAB62633A4DB007B3FD1 /* BottomCommandingController.swift in Sources */,
				5314E13725F016370099271A /* PopupMenuProtocols.swift in Sources */,
				5314E19725F019650099271A /* TabBarItem.swift in Sources */,
				92B7E6A326864AE900EFC15E /* MSFPersonaButton.swift in Sources */,
				92987992266A8E1C002B1EB4 /* MSFPersonaButtonCarouselTokens.generated.swift in Sources */,
				5314E1BB25F01B070099271A /* TouchForwardingView.swift in Sources */,
				5314E2EC25F025710099271A /* DayOfMonth.swift in Sources */,
				5306075526A1E6A4002D49CF /* MSFAvatarGroupTokens.generated.swift in Sources */,
				5314E0B325F010400099271A /* EasyTapButton.swift in Sources */,
				5314E19625F019650099271A /* TabBarView.swift in Sources */,
				5373D5752694D66F0032A3B4 /* FluentUIStyle.generated.swift in Sources */,
				C708B05F260A8778007190FA /* SegmentPillButton.swift in Sources */,
				5314E13525F016370099271A /* PopupMenuItemCell.swift in Sources */,
				5314E2A025F024860099271A /* NSLayoutConstraint+Extensions.swift in Sources */,
				929DD257266ED3AC00E8175E /* PersonaButtonCarouselTokens.swift in Sources */,
				0AD70F5B26E80A5D008774EC /* CommandBarTokens.swift in Sources */,
				5314E26625F023B20099271A /* UIColor+Extensions.swift in Sources */,
				5314E30225F0260E0099271A /* AccessibilityContainerView.swift in Sources */,
				53097D05270288FB00A6E4DC /* MSFButton.swift in Sources */,
				8035CAD026377C17007B3FD1 /* CommandingItem.swift in Sources */,
				8FD01188228A82A600D25925 /* Colors.swift in Sources */,
				5314E0F325F012C80099271A /* ShyHeaderController.swift in Sources */,
				EC02A5F327472EF400E81B3E /* DividerTokens.swift in Sources */,
				535559E42711411E0094A871 /* FluentUIHostingController.swift in Sources */,
				5314E1B125F01A980099271A /* TooltipView.swift in Sources */,
				5314E19525F019650099271A /* TabBarItemView.swift in Sources */,
				5314E03C25F00E3D0099271A /* BadgeField.swift in Sources */,
				5314E05B25F00EF50099271A /* CalendarView.swift in Sources */,
				53097D0B270288FB00A6E4DC /* ButtonModifiers.swift in Sources */,
				5314E28125F0240D0099271A /* DateComponents+Extensions.swift in Sources */,
				5314E07025F00F140099271A /* DatePickerController.swift in Sources */,
				436F6B3F26F4924200D18073 /* MSFNotificationTokens.generated.swift in Sources */,
				5373D5692694D65C0032A3B4 /* MSFAvatarTokens.generated.swift in Sources */,
				5373D56B2694D65C0032A3B4 /* MSFAvatarPresence.swift in Sources */,
				53097D07270288FB00A6E4DC /* MSFButtonTokens.generated.swift in Sources */,
				5314E0AA25F010070099271A /* DrawerShadowView.swift in Sources */,
				5314E0E725F012C00099271A /* UINavigationItem+Navigation.swift in Sources */,
				5314E25D25F0238E0099271A /* UIFont+Extension.swift in Sources */,
				C77A04B825F03DD1001B3EB6 /* String+Date.swift in Sources */,
				5314E10125F012E60099271A /* NotificationView.swift in Sources */,
				5314E14425F016860099271A /* PageCardPresenterController.swift in Sources */,
				5314E11B25F015EA0099271A /* PersonaListView.swift in Sources */,
				5314E28E25F024590099271A /* Date+Extensions.swift in Sources */,
				5306076126A201C8002D49CF /* Persona.swift in Sources */,
<<<<<<< HEAD
				53097D292702895500A6E4DC /* MSFDrawerTokens.swift in Sources */,
				5314E2D125F0251E0099271A /* iOS13_4_compatibility.swift in Sources */,
=======
>>>>>>> aa90caa3
				5314E14E25F016CD0099271A /* ResizingHandleView.swift in Sources */,
				5314E1A625F01A7C0099271A /* BooleanCell.swift in Sources */,
				92F8054E272B2DF3000EAFDB /* CardNudgeModifiers.swift in Sources */,
				9275105626815A7100F12730 /* MSFPersonaButtonCarousel.swift in Sources */,
				5314E0BC25F0106F0099271A /* HUDView.swift in Sources */,
				5314E0F225F012C80099271A /* ShyHeaderView.swift in Sources */,
				53097D232702890900A6E4DC /* MSFListTokens.generated.swift in Sources */,
				5314E02825F00DA80099271A /* BlurringView.swift in Sources */,
				5314E13625F016370099271A /* PopupMenuSectionHeaderView.swift in Sources */,
				5314E05925F00EF50099271A /* CalendarViewDataSource.swift in Sources */,
				5314E01625F00CF70099271A /* BarButtonItems.swift in Sources */,
				5314E25425F023650099271A /* UIImage+Extensions.swift in Sources */,
				92D5598226A0FD2800328FD3 /* CardNudge.swift in Sources */,
				5314E22725F022310099271A /* UITableViewCell+Extension.swift in Sources */,
				532FE3D826EA6D74007539C0 /* ActivityIndicator.swift in Sources */,
				5314E0E625F012C00099271A /* UIViewController+Navigation.swift in Sources */,
				5314E29725F024760099271A /* String+Extension.swift in Sources */,
				5314E12925F016230099271A /* PillButtonStyle.swift in Sources */,
				5306075726A1E6A4002D49CF /* AvatarGroup.swift in Sources */,
				92A1E4F526A791590007ED60 /* MSFCardNudge.swift in Sources */,
				5328D97526FBA3D700F3723B /* MSFIndeterminateProgressBarTokens.generated.swift in Sources */,
				5314E1C425F01B4E0099271A /* TwoLineTitleView.swift in Sources */,
				5314E0CF25F011F10099271A /* Label.swift in Sources */,
				5314E13925F016370099271A /* PopupMenuController.swift in Sources */,
				9298798B2669A875002B1EB4 /* PersonaButtonTokens.swift in Sources */,
				5314E0A725F010070099271A /* DrawerController.swift in Sources */,
				5314E07125F00F140099271A /* DatePickerSelectionManager.swift in Sources */,
				5373D5672694D65C0032A3B4 /* Avatar.swift in Sources */,
				5314E1A425F01A7C0099271A /* CenteredLabelCell.swift in Sources */,
				5314E1A125F01A7C0099271A /* TableViewCellFileAccessoryView.swift in Sources */,
				5314E1D625F01E4A0099271A /* SearchBar.swift in Sources */,
				5314E0A825F010070099271A /* DrawerPresentationController.swift in Sources */,
				43488C46270FAD1300124C71 /* NotificationView_SwiftUI.swift in Sources */,
				5314E06425F00EFD0099271A /* CalendarViewMonthBannerView.swift in Sources */,
				5314E18E25F0195C0099271A /* ShimmerLinesView.swift in Sources */,
				53097D1B2702890900A6E4DC /* MSFListCellTokens.generated.swift in Sources */,
				53097D172702890900A6E4DC /* HeaderFooterTokens.swift in Sources */,
				EC02A5F5274DD19600E81B3E /* MSFDivider.swift in Sources */,
				0AE866A826BA05D000E92108 /* Locale+Extensions.swift in Sources */,
				80AECC21263339E3005AF2F3 /* BottomSheetController.swift in Sources */,
				5314E24B25F0232F0099271A /* UIScreen+Extension.swift in Sources */,
				5314E2E325F025500099271A /* FluentUIFramework.swift in Sources */,
				5314E0EC25F012C40099271A /* NavigationAnimator.swift in Sources */,
				5314E17225F0191C0099271A /* Separator.swift in Sources */,
				5314E14225F016860099271A /* CardPresenterNavigationController.swift in Sources */,
				5314E11725F015EA0099271A /* PersonaCell.swift in Sources */,
				53097D192702890900A6E4DC /* List.swift in Sources */,
				5314E23025F022C80099271A /* UIScrollView+Extensions.swift in Sources */,
				5314E16925F017940099271A /* SegmentedControl.swift in Sources */,
				C77A04EE25F046EB001B3EB6 /* Date+CellFileAccessoryView.swift in Sources */,
				5373D5732694D66F0032A3B4 /* UIKit+SwiftUI_interoperability.swift in Sources */,
				5314E09E25F00FE20099271A /* DotView.swift in Sources */,
				5314E1A525F01A7C0099271A /* TableViewCell.swift in Sources */,
				53097D0D270288FB00A6E4DC /* ButtonTokens.swift in Sources */,
				5314E09525F00FA30099271A /* DimmingView.swift in Sources */,
				5306075326A1E6A4002D49CF /* AvatarGroupTokens.swift in Sources */,
				5314E11825F015EA0099271A /* PeoplePicker.swift in Sources */,
				5303259B26B31B6B00611D05 /* AvatarModifiers.swift in Sources */,
				5314E2B225F024B60099271A /* Calendar+Extensions.swift in Sources */,
				92ABB39326BC8E9900BA179A /* MSFCardNudgeTokens.generated.swift in Sources */,
				5314E1B225F01A980099271A /* TooltipPositionController.swift in Sources */,
				5314E08A25F00F2D0099271A /* CommandBar.swift in Sources */,
				5314E18D25F0195C0099271A /* ShimmerView.swift in Sources */,
				80AECC22263339E5005AF2F3 /* BottomSheetPassthroughView.swift in Sources */,
				5314E1CD25F01B730099271A /* AnimationSynchronizer.swift in Sources */,
				53097D252702890900A6E4DC /* ListCell.swift in Sources */,
				92088EF92666DB2C003F571A /* PersonaButton.swift in Sources */,
				5314E13425F016370099271A /* PopupMenuItem.swift in Sources */,
				EC02A5F127472EC300E81B3E /* MSFDividerTokens.generated.swift in Sources */,
				5314E13825F016370099271A /* PopupMenuSection.swift in Sources */,
				5314E07C25F00F1A0099271A /* DateTimePickerViewLayout.swift in Sources */,
				5314E11625F015EA0099271A /* PersonaBadgeViewDataSource.swift in Sources */,
				436F6B4226F4926B00D18073 /* MSFNotificationTokens.swift in Sources */,
				0ACD82192620453B0035CD9F /* PersonaViewTokens.swift in Sources */,
				5314E2DA25F025370099271A /* Fonts.swift in Sources */,
				5373D5772694D66F0032A3B4 /* SwiftUI+ViewModifiers.swift in Sources */,
				5314E07F25F00F1A0099271A /* DateTimePickerViewComponentCell.swift in Sources */,
				0AA874162600237A00D47421 /* PersonaView.swift in Sources */,
				8035CADE2638E435007B3FD1 /* CommandingSection.swift in Sources */,
				5314E0E425F012C00099271A /* NavigationController.swift in Sources */,
				5373D5712694D66F0032A3B4 /* Theming.swift in Sources */,
				5328D97326FBA3D700F3723B /* IndeterminateProgressBarModifiers.swift in Sources */,
				5314E03B25F00E3D0099271A /* BadgeStringExtractor.swift in Sources */,
				5314E19825F019650099271A /* SideTabBar.swift in Sources */,
				5314E10A25F014600099271A /* Obscurable.swift in Sources */,
				53097D212702890900A6E4DC /* ListHeaderFooter.swift in Sources */,
				53097D2B2702895500A6E4DC /* MSFDrawerTokens.generated.swift in Sources */,
				5314E07D25F00F1A0099271A /* DateTimePickerViewComponentTableView.swift in Sources */,
				5314E03125F00DDD0099271A /* CardView.swift in Sources */,
				5314E08925F00F2D0099271A /* CommandBarButtonGroupView.swift in Sources */,
				5314E08C25F00F2D0099271A /* CommandBarButton.swift in Sources */,
				EC6A71EA273DBA520076A586 /* Divider.swift in Sources */,
				5314E21E25F022120099271A /* UIView+Extensions.swift in Sources */,
				5314E0BD25F0106F0099271A /* HUD.swift in Sources */,
				5314E06A25F00F100099271A /* GenericDateTimePicker.swift in Sources */,
				5314E06025F00EFD0099271A /* CalendarViewWeekdayHeadingView.swift in Sources */,
				53097D1D2702890900A6E4DC /* ListTokens.swift in Sources */,
				5314E05A25F00EF50099271A /* CalendarViewLayout.swift in Sources */,
				0ACD82122620451F0035CD9F /* MSFPersonaViewTokens.generated.swift in Sources */,
				5314E1B025F01A980099271A /* Tooltip.swift in Sources */,
			);
			runOnlyForDeploymentPostprocessing = 0;
		};
		A5CEC15620D980B30016922A /* Sources */ = {
			isa = PBXSourcesBuildPhase;
			buildActionMask = 2147483647;
			files = (
				A5CEC16020D980B30016922A /* FluentUITests.swift in Sources */,
				8FA3CB5B246B19EA0049E431 /* ColorTests.swift in Sources */,
				FD053A352224CA33009B6378 /* DatePickerControllerTests.swift in Sources */,
			);
			runOnlyForDeploymentPostprocessing = 0;
		};
/* End PBXSourcesBuildPhase section */

/* Begin PBXTargetDependency section */
		8FD011C8228A831700D25925 /* PBXTargetDependency */ = {
			isa = PBXTargetDependency;
			target = A5DA88FB226FAA01000A8EA8 /* FluentUIResources */;
			targetProxy = 8FD011C7228A831700D25925 /* PBXContainerItemProxy */;
		};
/* End PBXTargetDependency section */

/* Begin PBXVariantGroup section */
		A559BB81212B6FA40055E107 /* Localizable.strings */ = {
			isa = PBXVariantGroup;
			children = (
				A559BB80212B6FA40055E107 /* en */,
				FD8D26422253FF330078E1D3 /* ar */,
				FD8D26442253FF3E0078E1D3 /* ca */,
				FD8D26462253FF470078E1D3 /* cs */,
				FD8D26482253FF4F0078E1D3 /* da */,
				FD8D264A2254013E0078E1D3 /* de */,
				FD8D264C225401660078E1D3 /* el */,
				FD8D264E225401880078E1D3 /* en-GB */,
				FD8D2650225401A10078E1D3 /* es-MX */,
				FD8D2652225401AA0078E1D3 /* es */,
				FD8D2654225401B90078E1D3 /* fi */,
				FD8D2656225401C10078E1D3 /* fr */,
				FD8D2658225401CD0078E1D3 /* he */,
				FD8D265A225401D90078E1D3 /* hi */,
				FD8D265C225401E50078E1D3 /* hr */,
				FD8D265E225401F20078E1D3 /* hu */,
				FD8D2660225401FA0078E1D3 /* id */,
				FD8D2662225402020078E1D3 /* it */,
				FD8D26642254020E0078E1D3 /* ja */,
				FD8D2666225402160078E1D3 /* ko */,
				FD8D26682254021D0078E1D3 /* ms */,
				FD8D266A2254022E0078E1D3 /* nb-NO */,
				FD8D266C225402DC0078E1D3 /* nl */,
				FD8D266E225402E60078E1D3 /* pl */,
				FD8D2670225402F00078E1D3 /* pt-BR */,
				FD8D2672225402F60078E1D3 /* pt-PT */,
				FD8D2674225403000078E1D3 /* ro */,
				FD8D2676225403070078E1D3 /* ru */,
				FD8D26782254030E0078E1D3 /* sk */,
				FD8D267A225403160078E1D3 /* sv */,
				FD8D267C2254031B0078E1D3 /* th */,
				FD8D267E225403210078E1D3 /* tr */,
				FD8D2680225403290078E1D3 /* uk */,
				FD8D2682225403300078E1D3 /* vi */,
				FD8D2684225403360078E1D3 /* zh-Hans */,
				FD8D26862254033B0078E1D3 /* zh-Hant */,
			);
			name = Localizable.strings;
			sourceTree = "<group>";
		};
		A5DF1EAD2213B26900CC741A /* Localizable.stringsdict */ = {
			isa = PBXVariantGroup;
			children = (
				A5DF1EAC2213B26900CC741A /* en */,
				FD8D26432253FF330078E1D3 /* ar */,
				FD8D26452253FF3F0078E1D3 /* ca */,
				FD8D26472253FF470078E1D3 /* cs */,
				FD8D26492253FF500078E1D3 /* da */,
				FD8D264B2254013E0078E1D3 /* de */,
				FD8D264D225401660078E1D3 /* el */,
				FD8D264F225401880078E1D3 /* en-GB */,
				FD8D2651225401A10078E1D3 /* es-MX */,
				FD8D2653225401AA0078E1D3 /* es */,
				FD8D2655225401B90078E1D3 /* fi */,
				FD8D2657225401C20078E1D3 /* fr */,
				FD8D2659225401CD0078E1D3 /* he */,
				FD8D265B225401D90078E1D3 /* hi */,
				FD8D265D225401E50078E1D3 /* hr */,
				FD8D265F225401F30078E1D3 /* hu */,
				FD8D2661225401FB0078E1D3 /* id */,
				FD8D2663225402030078E1D3 /* it */,
				FD8D26652254020E0078E1D3 /* ja */,
				FD8D2667225402160078E1D3 /* ko */,
				FD8D26692254021E0078E1D3 /* ms */,
				FD8D266B2254022E0078E1D3 /* nb-NO */,
				FD8D266D225402DC0078E1D3 /* nl */,
				FD8D266F225402E60078E1D3 /* pl */,
				FD8D2671225402F10078E1D3 /* pt-BR */,
				FD8D2673225402F60078E1D3 /* pt-PT */,
				FD8D2675225403000078E1D3 /* ro */,
				FD8D2677225403070078E1D3 /* ru */,
				FD8D26792254030E0078E1D3 /* sk */,
				FD8D267B225403160078E1D3 /* sv */,
				FD8D267D2254031B0078E1D3 /* th */,
				FD8D267F225403220078E1D3 /* tr */,
				FD8D26812254032A0078E1D3 /* uk */,
				FD8D2683225403300078E1D3 /* vi */,
				FD8D2685225403360078E1D3 /* zh-Hans */,
				FD8D26872254033B0078E1D3 /* zh-Hant */,
			);
			name = Localizable.stringsdict;
			sourceTree = "<group>";
		};
/* End PBXVariantGroup section */

/* Begin XCBuildConfiguration section */
		8FD0116B228A820600D25925 /* Debug */ = {
			isa = XCBuildConfiguration;
			baseConfigurationReference = 53FC90F925673627008A06FD /* FluentUILib.xcconfig */;
			buildSettings = {
			};
			name = Debug;
		};
		8FD0116C228A820600D25925 /* Release */ = {
			isa = XCBuildConfiguration;
			baseConfigurationReference = 53FC90F925673627008A06FD /* FluentUILib.xcconfig */;
			buildSettings = {
			};
			name = Release;
		};
		8FD0116D228A820600D25925 /* Dogfood */ = {
			isa = XCBuildConfiguration;
			baseConfigurationReference = 53FC90F925673627008A06FD /* FluentUILib.xcconfig */;
			buildSettings = {
			};
			name = Dogfood;
		};
		A52B637B2138745C009F7ADF /* Dogfood */ = {
			isa = XCBuildConfiguration;
			baseConfigurationReference = 53FC90F525673626008A06FD /* FluentUI_release.xcconfig */;
			buildSettings = {
				CLANG_WARN_QUOTED_INCLUDE_IN_FRAMEWORK_HEADER = YES;
			};
			name = Dogfood;
		};
		A52B637D2138745C009F7ADF /* Dogfood */ = {
			isa = XCBuildConfiguration;
			baseConfigurationReference = 53FC90F725673626008A06FD /* FluentUITests.xcconfig */;
			buildSettings = {
			};
			name = Dogfood;
		};
		A5CEC16320D980B30016922A /* Debug */ = {
			isa = XCBuildConfiguration;
			baseConfigurationReference = 53FC90F625673626008A06FD /* FluentUI_debug.xcconfig */;
			buildSettings = {
				CLANG_WARN_QUOTED_INCLUDE_IN_FRAMEWORK_HEADER = YES;
			};
			name = Debug;
		};
		A5CEC16420D980B30016922A /* Release */ = {
			isa = XCBuildConfiguration;
			baseConfigurationReference = 53FC90F525673626008A06FD /* FluentUI_release.xcconfig */;
			buildSettings = {
				CLANG_WARN_QUOTED_INCLUDE_IN_FRAMEWORK_HEADER = YES;
			};
			name = Release;
		};
		A5CEC16920D980B30016922A /* Debug */ = {
			isa = XCBuildConfiguration;
			baseConfigurationReference = 53FC90F725673626008A06FD /* FluentUITests.xcconfig */;
			buildSettings = {
			};
			name = Debug;
		};
		A5CEC16A20D980B30016922A /* Release */ = {
			isa = XCBuildConfiguration;
			baseConfigurationReference = 53FC90F725673626008A06FD /* FluentUITests.xcconfig */;
			buildSettings = {
			};
			name = Release;
		};
		A5DA8900226FAA01000A8EA8 /* Debug */ = {
			isa = XCBuildConfiguration;
			baseConfigurationReference = 53FC90FA25673627008A06FD /* FluentUIResources.xcconfig */;
			buildSettings = {
			};
			name = Debug;
		};
		A5DA8901226FAA01000A8EA8 /* Release */ = {
			isa = XCBuildConfiguration;
			baseConfigurationReference = 53FC90FA25673627008A06FD /* FluentUIResources.xcconfig */;
			buildSettings = {
			};
			name = Release;
		};
		A5DA8902226FAA01000A8EA8 /* Dogfood */ = {
			isa = XCBuildConfiguration;
			baseConfigurationReference = 53FC90FA25673627008A06FD /* FluentUIResources.xcconfig */;
			buildSettings = {
			};
			name = Dogfood;
		};
/* End XCBuildConfiguration section */

/* Begin XCConfigurationList section */
		8FD0116A228A820600D25925 /* Build configuration list for PBXNativeTarget "FluentUILib" */ = {
			isa = XCConfigurationList;
			buildConfigurations = (
				8FD0116B228A820600D25925 /* Debug */,
				8FD0116C228A820600D25925 /* Release */,
				8FD0116D228A820600D25925 /* Dogfood */,
			);
			defaultConfigurationIsVisible = 0;
			defaultConfigurationName = Release;
		};
		A5CEC14B20D980B20016922A /* Build configuration list for PBXProject "FluentUI" */ = {
			isa = XCConfigurationList;
			buildConfigurations = (
				A5CEC16320D980B30016922A /* Debug */,
				A5CEC16420D980B30016922A /* Release */,
				A52B637B2138745C009F7ADF /* Dogfood */,
			);
			defaultConfigurationIsVisible = 0;
			defaultConfigurationName = Release;
		};
		A5CEC16820D980B30016922A /* Build configuration list for PBXNativeTarget "FluentUITests" */ = {
			isa = XCConfigurationList;
			buildConfigurations = (
				A5CEC16920D980B30016922A /* Debug */,
				A5CEC16A20D980B30016922A /* Release */,
				A52B637D2138745C009F7ADF /* Dogfood */,
			);
			defaultConfigurationIsVisible = 0;
			defaultConfigurationName = Release;
		};
		A5DA88FF226FAA01000A8EA8 /* Build configuration list for PBXNativeTarget "FluentUIResources" */ = {
			isa = XCConfigurationList;
			buildConfigurations = (
				A5DA8900226FAA01000A8EA8 /* Debug */,
				A5DA8901226FAA01000A8EA8 /* Release */,
				A5DA8902226FAA01000A8EA8 /* Dogfood */,
			);
			defaultConfigurationIsVisible = 0;
			defaultConfigurationName = Release;
		};
/* End XCConfigurationList section */
	};
	rootObject = A5CEC14820D980B20016922A /* Project object */;
}<|MERGE_RESOLUTION|>--- conflicted
+++ resolved
@@ -1505,11 +1505,7 @@
 				5314E11B25F015EA0099271A /* PersonaListView.swift in Sources */,
 				5314E28E25F024590099271A /* Date+Extensions.swift in Sources */,
 				5306076126A201C8002D49CF /* Persona.swift in Sources */,
-<<<<<<< HEAD
 				53097D292702895500A6E4DC /* MSFDrawerTokens.swift in Sources */,
-				5314E2D125F0251E0099271A /* iOS13_4_compatibility.swift in Sources */,
-=======
->>>>>>> aa90caa3
 				5314E14E25F016CD0099271A /* ResizingHandleView.swift in Sources */,
 				5314E1A625F01A7C0099271A /* BooleanCell.swift in Sources */,
 				92F8054E272B2DF3000EAFDB /* CardNudgeModifiers.swift in Sources */,
