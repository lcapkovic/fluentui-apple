--- conflicted
+++ resolved
@@ -38,11 +38,8 @@
 		8F0B81122670200300463726 /* AppCenterDistribute in Frameworks */ = {isa = PBXBuildFile; productRef = 8F0B81112670200300463726 /* AppCenterDistribute */; };
 		8F0B8114267021A700463726 /* AppCenterAnalytics in Frameworks */ = {isa = PBXBuildFile; productRef = 8F0B8113267021A700463726 /* AppCenterAnalytics */; };
 		8F0B8116267021A700463726 /* AppCenterCrashes in Frameworks */ = {isa = PBXBuildFile; productRef = 8F0B8115267021A700463726 /* AppCenterCrashes */; };
-<<<<<<< HEAD
 		92E4784C2661AED800BAA058 /* PersonaButtonCarouselDemoController.swift in Sources */ = {isa = PBXBuildFile; fileRef = 92E4784B2661AED800BAA058 /* PersonaButtonCarouselDemoController.swift */; };
-=======
 		92D5598426A1523400328FD3 /* CardNudgeDemoController.swift in Sources */ = {isa = PBXBuildFile; fileRef = 92D5598326A1523400328FD3 /* CardNudgeDemoController.swift */; };
->>>>>>> 41557807
 		A589F856211BA71000471C23 /* LabelDemoController.swift in Sources */ = {isa = PBXBuildFile; fileRef = A589F855211BA71000471C23 /* LabelDemoController.swift */; };
 		A591A3F420F429EB001ED23B /* Demos.swift in Sources */ = {isa = PBXBuildFile; fileRef = A591A3F320F429EB001ED23B /* Demos.swift */; };
 		A5CEC21020E436F10016922A /* AppDelegate.swift in Sources */ = {isa = PBXBuildFile; fileRef = A5CEC20F20E436F10016922A /* AppDelegate.swift */; };
@@ -108,12 +105,9 @@
 		7DC2FB2A24C0F4FD00367A55 /* TableViewCellFileAccessoryViewDemoController.swift */ = {isa = PBXFileReference; fileEncoding = 4; lastKnownFileType = sourcecode.swift; path = TableViewCellFileAccessoryViewDemoController.swift; sourceTree = "<group>"; };
 		80AECC0B2630F1BB005AF2F3 /* BottomCommandingDemoController.swift */ = {isa = PBXFileReference; lastKnownFileType = sourcecode.swift; path = BottomCommandingDemoController.swift; sourceTree = "<group>"; };
 		80B1F7002628D8BB004DFEE5 /* BottomSheetDemoController.swift */ = {isa = PBXFileReference; lastKnownFileType = sourcecode.swift; path = BottomSheetDemoController.swift; sourceTree = "<group>"; };
-<<<<<<< HEAD
 		92E4784B2661AED800BAA058 /* PersonaButtonCarouselDemoController.swift */ = {isa = PBXFileReference; lastKnownFileType = sourcecode.swift; path = PersonaButtonCarouselDemoController.swift; sourceTree = "<group>"; };
-=======
 		8AF03E1F24B6BE3100E6E2A2 /* ContactCollectionViewDemoController.swift */ = {isa = PBXFileReference; lastKnownFileType = sourcecode.swift; path = ContactCollectionViewDemoController.swift; sourceTree = "<group>"; };
 		92D5598326A1523400328FD3 /* CardNudgeDemoController.swift */ = {isa = PBXFileReference; lastKnownFileType = sourcecode.swift; path = CardNudgeDemoController.swift; sourceTree = "<group>"; };
->>>>>>> 41557807
 		A589F855211BA71000471C23 /* LabelDemoController.swift */ = {isa = PBXFileReference; lastKnownFileType = sourcecode.swift; path = LabelDemoController.swift; sourceTree = "<group>"; };
 		A591A3F320F429EB001ED23B /* Demos.swift */ = {isa = PBXFileReference; lastKnownFileType = sourcecode.swift; path = Demos.swift; sourceTree = "<group>"; };
 		A5961FA8218A61BB00E2A506 /* PopupMenuDemoController.swift */ = {isa = PBXFileReference; lastKnownFileType = sourcecode.swift; path = PopupMenuDemoController.swift; sourceTree = "<group>"; };
@@ -309,13 +303,9 @@
 				B444D6B72183BA4B0002B4D4 /* BadgeViewDemoController.swift */,
 				80AECC0B2630F1BB005AF2F3 /* BottomCommandingDemoController.swift */,
 				80B1F7002628D8BB004DFEE5 /* BottomSheetDemoController.swift */,
-<<<<<<< HEAD
-				5360996F26B8B7BF0069DE71 /* ButtonDemoController.swift */,
+				B4D852DA225C010A004B1B29 /* ButtonDemoController.swift */,
 				B4D852DA225C010A004B1B29 /* ButtonLegacyDemoController.swift */,
-=======
-				B4D852DA225C010A004B1B29 /* ButtonDemoController.swift */,
 				92D5598326A1523400328FD3 /* CardNudgeDemoController.swift */,
->>>>>>> 41557807
 				CCC18C2E2501C75F00BE830E /* CardViewDemoController.swift */,
 				114CF8B72423E10900D064AA /* ColorDemoController.swift */,
 				FC414E3625888BC300069E73 /* CommandBarDemoController.swift */,
@@ -325,11 +315,8 @@
 				B4E8F65121CD9579008A1598 /* HUDDemoController.swift */,
 				22EABB172509A80B00C4BE72 /* IndeterminateProgressBarDemoController.swift */,
 				A589F855211BA71000471C23 /* LabelDemoController.swift */,
-<<<<<<< HEAD
 				5360997226B8B7BF0069DE71 /* LeftNavDemoController.swift */,
 				EC8EA6AF2580D82A00F191CE /* ListDemoController.swift */,
-=======
->>>>>>> 41557807
 				FD41C8F322E28EEB0086F899 /* NavigationControllerDemoController.swift */,
 				A5B6617523A4227300E801DD /* NotificationViewDemoController.swift */,
 				FDDD73FC22C6D86B00A9D995 /* ObjectiveCDemoController.h */,
@@ -489,12 +476,9 @@
 			files = (
 				B441478F228E02540040E88E /* OtherCellsDemoController.swift in Sources */,
 				5303259326B3198A00611D05 /* AvatarDemoController_SwiftUI.swift in Sources */,
-<<<<<<< HEAD
 				5360997B26B8B81C0069DE71 /* NavigationControllerDemoController.swift in Sources */,
-=======
 				92D5598426A1523400328FD3 /* CardNudgeDemoController.swift in Sources */,
 				8AF03E2024B6BE3100E6E2A2 /* ContactCollectionViewDemoController.swift in Sources */,
->>>>>>> 41557807
 				5303259826B31A6300611D05 /* FluentUIDemoToggle.swift in Sources */,
 				5360997C26B8B8210069DE71 /* NotificationViewDemoController.swift in Sources */,
 				A5DCA760211E3B4C005F4CB7 /* DemoController.swift in Sources */,
