--- conflicted
+++ resolved
@@ -34,11 +34,7 @@
     }
 
     let container: UIStackView = createVerticalContainer()
-<<<<<<< HEAD
-    let scrollingContainer = MSFScrollView(frame: .zero)
-=======
     let scrollingContainer = DemoControllerScrollView(frame: .zero)
->>>>>>> 4419a00b
 
     var allowsContentToScroll: Bool { return true }
 
