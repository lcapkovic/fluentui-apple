//
//  Copyright (c) Microsoft Corporation. All rights reserved.
//  Licensed under the MIT License.
//

import FluentUI
import UIKit

class SideTabBarDemoController: DemoController {
    override func viewDidLoad() {
        super.viewDidLoad()

        presentSideTabBar()
    }

    private struct Constants {
        static let initialBadgeNumbers: [UInt] = [5, 50, 250, 4, 65, 135]
        static let initialHigherBadgeNumbers: [UInt] = [1250, 25505, 3050528, 50890, 2304, 28745]
        static let optionsSpacing: CGFloat = 5.0
    }

    private let sideTabBar: SideTabBar = {
        return SideTabBar(frame: .zero)
    }()

    private var contentViewController: UIViewController?

    private var badgeNumbers: [UInt] = Constants.initialBadgeNumbers
    private var higherBadgeNumbers: [UInt] = Constants.initialHigherBadgeNumbers

    private var showBadgeNumbers: Bool = false {
        didSet {
            updateBadgeNumbers()
            updateBadgeButtons()
        }
    }

    private var useHigherBadgeNumbers: Bool = false {
        didSet {
            updateBadgeNumbers()
        }
    }

<<<<<<< HEAD
    private lazy var incrementBadgeButton: MSFButton = {
        return createButton(title: "+", action: { [weak self] _ in
            guard let strongSelf = self else {
                return
            }

            strongSelf.modifyBadgeNumbers(increment: 1)
        })
    }()

    private lazy var decrementBadgeButton: MSFButton = {
        return createButton(title: "-", action: { [weak self] _ in
            guard let strongSelf = self else {
                return
            }

            strongSelf.modifyBadgeNumbers(increment: -1)
        })
=======
    private lazy var incrementBadgeButton: Button = {
        let button = Button()
        button.image = UIImage(named: "ic_fluent_add_20_regular")
        button.accessibilityLabel = "Increment badge numbers"
        button.addTarget(self, action: #selector(incrementBadgeNumbers), for: .touchUpInside)
        return button
    }()

    private lazy var decrementBadgeButton: Button = {
        let button = Button()
        button.image = UIImage(named: "ic_fluent_subtract_20_regular")
        button.accessibilityLabel = "Decrement badge numbers"
        button.addTarget(self, action: #selector(decrementBadgeNumbers), for: .touchUpInside)
        return button
>>>>>>> f0e5bb57
    }()

    private func presentSideTabBar() {
        let contentViewController = UIViewController(nibName: nil, bundle: nil)
        self.contentViewController = contentViewController

        contentViewController.modalPresentationStyle = .fullScreen
        contentViewController.view.backgroundColor = view.backgroundColor
        contentViewController.view.addSubview(sideTabBar)

        sideTabBar.delegate = self

        sideTabBar.topItems = [
            TabBarItem(title: "Home", image: UIImage(named: "Home_28")!, selectedImage: UIImage(named: "Home_Selected_28")!),
            TabBarItem(title: "New", image: UIImage(named: "New_28")!, selectedImage: UIImage(named: "New_Selected_28")!),
            TabBarItem(title: "Open", image: UIImage(named: "Open_28")!, selectedImage: UIImage(named: "Open_Selected_28")!)
        ]

        var premiumImage = UIImage(named: "ic_fluent_premium_24_regular")!
        if let window = view.window {
            let primaryColor = Colors.primary(for: window)
            premiumImage = premiumImage.image(withPrimaryColor: primaryColor)
        }

        sideTabBar.bottomItems = [
            TabBarItem(title: "Go Premium", image: premiumImage),
            TabBarItem(title: "Help", image: UIImage(named: "Help_24")!),
            TabBarItem(title: "Settings", image: UIImage(named: "Settings_24")!)
        ]

        let contentView = UIView(frame: .zero)
        contentView.translatesAutoresizingMaskIntoConstraints = false
        contentViewController.view.insertSubview(contentView, belowSubview: sideTabBar)

        let optionTableView = UITableView(frame: .zero, style: .plain)
        optionTableView.translatesAutoresizingMaskIntoConstraints = false
        optionTableView.register(TableViewCell.self, forCellReuseIdentifier: TableViewCell.identifier)
        optionTableView.register(BooleanCell.self, forCellReuseIdentifier: BooleanCell.identifier)
        optionTableView.register(ActionsCell.self, forCellReuseIdentifier: ActionsCell.identifier)
        optionTableView.dataSource = self
        optionTableView.delegate = self
        optionTableView.separatorStyle = .none
        contentView.addSubview(optionTableView)

<<<<<<< HEAD
        let showTopTitlesView = createLabelAndSwitchRow(labelText: "Show top item titles",
                                                        switchAction: #selector(toggleShowTopItemTitles(switchView:)),
                                                        isOn: false)
        showTopTitlesView.translatesAutoresizingMaskIntoConstraints = false
        optionsStackView.addArrangedSubview(showTopTitlesView)

        let showBottomTitlesView = createLabelAndSwitchRow(labelText: "Show bottom item titles",
                                                           switchAction: #selector(toggleShowBottomItemTitles(switchView:)),
                                                           isOn: false)
        showBottomTitlesView.translatesAutoresizingMaskIntoConstraints = false
        optionsStackView.addArrangedSubview(showBottomTitlesView)

        let showBadgeNumbersView = createLabelAndSwitchRow(labelText: "Show badge numbers",
                                                           switchAction: #selector(toggleShowBadgeNumbers(switchView:)),
                                                           isOn: showBadgeNumbers)
        showBadgeNumbersView.translatesAutoresizingMaskIntoConstraints = false
        optionsStackView.addArrangedSubview(showBadgeNumbersView)

        let useHigherBadgeNumbersView = createLabelAndSwitchRow(labelText: "Use higher badge numbers",
                                                                switchAction: #selector(toggleUseHigherBadgeNumbers(switchView:)),
                                                                isOn: useHigherBadgeNumbers)
        useHigherBadgeNumbersView.translatesAutoresizingMaskIntoConstraints = false
        optionsStackView.addArrangedSubview(useHigherBadgeNumbersView)

        let badgeNumberButtonsStackView = UIStackView(arrangedSubviews: [incrementBadgeButton.view, decrementBadgeButton.view])
        badgeNumberButtonsStackView.spacing = 20
        let modifyBadgeNumbersView = createLabelAndViewsRow(labelText: "Modify badge numbers", views: [badgeNumberButtonsStackView])
        modifyBadgeNumbersView.translatesAutoresizingMaskIntoConstraints = false
        optionsStackView.addArrangedSubview(modifyBadgeNumbersView)

        optionsStackView.addArrangedSubview(createButton(title: "Dismiss", action: { [weak self] _ in
            guard let strongSelf = self else {
                return
            }

            strongSelf.dismiss(animated: false) {
                strongSelf.navigationController?.popViewController(animated: true)
            }
        }).view)
=======
        showAvatarView(true)
>>>>>>> f0e5bb57

        NSLayoutConstraint.activate([
            sideTabBar.leadingAnchor.constraint(equalTo: contentViewController.view.leadingAnchor),
            sideTabBar.topAnchor.constraint(equalTo: contentViewController.view.topAnchor),
            sideTabBar.bottomAnchor.constraint(equalTo: contentViewController.view.bottomAnchor),
            contentView.leadingAnchor.constraint(equalTo: sideTabBar.trailingAnchor),
            contentView.trailingAnchor.constraint(equalTo: contentViewController.view.trailingAnchor),
            contentView.topAnchor.constraint(equalTo: contentViewController.view.topAnchor),
            contentView.bottomAnchor.constraint(equalTo: contentViewController.view.bottomAnchor),
            optionTableView.topAnchor.constraint(equalTo: contentView.topAnchor),
            optionTableView.leadingAnchor.constraint(equalTo: contentView.leadingAnchor),
            optionTableView.trailingAnchor.constraint(equalTo: contentView.trailingAnchor),
            optionTableView.bottomAnchor.constraint(equalTo: contentView.bottomAnchor)
        ])

        present(contentViewController, animated: false)

        updateBadgeNumbers()
        updateBadgeButtons()
    }

<<<<<<< HEAD
    @objc private func toggleAvatarView(switchView: UISwitch) {
        showAvatarView(switchView.isOn)
=======
    @objc private func dismissSideTabBar() {
        dismiss(animated: false) {
            self.navigationController?.popViewController(animated: true)
        }
    }

    @objc private func toggleAvatarView(_ cell: BooleanCell) {
        showAvatarView(cell.isOn)
>>>>>>> f0e5bb57
    }

    @objc private func toggleShowBadgeNumbers(_ cell: BooleanCell) {
        showBadgeNumbers = cell.isOn
    }

    @objc private func toggleUseHigherBadgeNumbers(_ cell: BooleanCell) {
        useHigherBadgeNumbers = cell.isOn
    }

    @objc private func toggleShowTopItemTitles(_ cell: BooleanCell) {
        sideTabBar.showTopItemTitles = cell.isOn
    }

    @objc private func toggleShowBottomItemTitles(_ cell: BooleanCell) {
        sideTabBar.showBottomItemTitles = cell.isOn
    }

    private func showAvatarView(_ show: Bool) {
        var avatar: MSFAvatar?
        if let image = UIImage(named: "avatar_kat_larsson"), show {
            avatar = MSFAvatar(style: .accent, size: .medium)
            avatar?.state.primaryText = "Kat Larson"
            avatar?.state.image = image
            avatar?.state.hasPointerInteraction = true
        }

        sideTabBar.avatar = avatar
    }

    private func updateBadgeNumbers() {
        var numbers = useHigherBadgeNumbers ? higherBadgeNumbers : badgeNumbers
        if !showBadgeNumbers {
            numbers = [0, 0, 0, 0, 0, 0]
        }

        sideTabBar.topItems[0].setBadgeNumber(numbers[0])
        sideTabBar.topItems[1].setBadgeNumber(numbers[1])
        sideTabBar.topItems[2].setBadgeNumber(numbers[2])
        sideTabBar.bottomItems[0].setBadgeNumber(numbers[3])
        sideTabBar.bottomItems[1].setBadgeNumber(numbers[4])
        sideTabBar.bottomItems[2].setBadgeNumber(numbers[5])
    }

    private func updateBadgeButtons() {
        incrementBadgeButton.state.isDisabled = !showBadgeNumbers
        decrementBadgeButton.state.isDisabled = !showBadgeNumbers
    }

    private func modifyBadgeNumbers(increment: Int) {
        var numbers = useHigherBadgeNumbers ? higherBadgeNumbers : badgeNumbers
        for (index, value) in numbers.enumerated() {
            let newValue = Int(value) + increment
            if newValue > 0 {
                numbers[index] = UInt(newValue)
            } else {
                numbers[index] = 0
            }
        }

        if useHigherBadgeNumbers {
            higherBadgeNumbers = numbers
        } else {
            badgeNumbers = numbers
        }

        updateBadgeNumbers()
    }
<<<<<<< HEAD
=======

    @objc private func incrementBadgeNumbers() {
        modifyBadgeNumbers(increment: 1)
    }

    @objc private func decrementBadgeNumbers() {
        modifyBadgeNumbers(increment: -1)
    }

    private let optionsCellItems: [CellItem] = {
        return [CellItem(title: "Show Avatar View", type: .boolean, action: #selector(toggleAvatarView(_:)), isOn: true),
                CellItem(title: "Show top item titles", type: .boolean, action: #selector(toggleShowTopItemTitles(_:))),
                CellItem(title: "Show bottom item titles", type: .boolean, action: #selector(toggleShowBottomItemTitles(_:))),
                CellItem(title: "Show badge numbers", type: .boolean, action: #selector(toggleShowBadgeNumbers(_:))),
                CellItem(title: "Use higher badge numbers", type: .boolean, action: #selector(toggleUseHigherBadgeNumbers(_:))),
                CellItem(title: "Modify badge numbers", type: .stepper, action: nil),
                CellItem(title: "Dismiss", type: .action, action: #selector(dismissSideTabBar))
        ]
    }()
>>>>>>> f0e5bb57
}

// MARK: - SideTabBarDemoController: SideTabBarDelegate

extension SideTabBarDemoController: SideTabBarDelegate {
    func sideTabBar(_ sideTabBar: SideTabBar, didSelect item: TabBarItem, fromTop: Bool) {
        let alert = UIAlertController(title: "\(item.title) was selected", message: nil, preferredStyle: .alert)
        let action = UIAlertAction(title: "OK", style: .default)
        alert.addAction(action)
        contentViewController?.present(alert, animated: true)
    }

    func sideTabBar(_ sideTabBar: SideTabBar, didActivate avatarView: MSFAvatar) {
        let alert = UIAlertController(title: "Avatar view was tapped", message: nil, preferredStyle: .alert)
        let action = UIAlertAction(title: "OK", style: .default)
        alert.addAction(action)
        contentViewController?.present(alert, animated: true)
    }
}

extension SideTabBarDemoController: UITableViewDataSource {
    func numberOfSections(in tableView: UITableView) -> Int {
        return 1
    }

    func tableView(_ tableView: UITableView, numberOfRowsInSection section: Int) -> Int {
        return optionsCellItems.count
    }

    func tableView(_ tableView: UITableView, cellForRowAt indexPath: IndexPath) -> UITableViewCell {
        let item = optionsCellItems[indexPath.row]

        if item.type == .boolean {
            guard let cell = tableView.dequeueReusableCell(withIdentifier: BooleanCell.identifier) as? BooleanCell else {
                return UITableViewCell()
            }
            cell.setup(title: item.title, isOn: item.isOn)
            cell.titleNumberOfLines = 0
            cell.onValueChanged = { [weak self, weak cell] in
                self?.perform(item.action, with: cell)
            }
            return cell
        } else if item.type == .action {
            guard let cell = tableView.dequeueReusableCell(withIdentifier: ActionsCell.identifier) as? ActionsCell else {
                return UITableViewCell()
            }
            cell.setup(action1Title: item.title)
            if let action = item.action {
                cell.action1Button.addTarget(self, action: action, for: .touchUpInside)
            }
            cell.bottomSeparatorType = .full
            return cell
        } else if item.type == .stepper {
            guard let cell = tableView.dequeueReusableCell(withIdentifier: TableViewCell.identifier) as? TableViewCell else {
                return UITableViewCell()
            }

            let stackView = UIStackView(frame: CGRect(x: 0, y: 0, width: 100, height: 40))
            stackView.addArrangedSubview(decrementBadgeButton)
            stackView.addArrangedSubview(incrementBadgeButton)
            stackView.distribution = .fillEqually
            stackView.alignment = .center
            stackView.spacing = 4

            cell.setup(title: item.title, customAccessoryView: stackView)
            cell.titleNumberOfLines = 0
            return cell
        }

        return UITableViewCell()
    }
}

extension SideTabBarDemoController: UITableViewDelegate {
    func tableView(_ tableView: UITableView, shouldHighlightRowAt indexPath: IndexPath) -> Bool {
       return false
    }
}

enum CellType {
    case action
    case boolean
    case stepper
}

struct CellItem {
    let title: String
    let type: CellType
    let action: Selector?
    var isOn: Bool = false
}<|MERGE_RESOLUTION|>--- conflicted
+++ resolved
@@ -41,41 +41,34 @@
         }
     }
 
-<<<<<<< HEAD
     private lazy var incrementBadgeButton: MSFButton = {
-        return createButton(title: "+", action: { [weak self] _ in
+        let incrementBadgeButton = MSFButton(style: .secondary,
+                                             size: .small) { [weak self] _ in
             guard let strongSelf = self else {
                 return
             }
 
             strongSelf.modifyBadgeNumbers(increment: 1)
-        })
+        }
+        incrementBadgeButton.state.image = UIImage(named: "ic_fluent_add_20_regular")
+        incrementBadgeButton.state.accessibilityLabel = "Increment badge numbers"
+
+        return incrementBadgeButton
     }()
 
     private lazy var decrementBadgeButton: MSFButton = {
-        return createButton(title: "-", action: { [weak self] _ in
+        let decrementBadgeButton = MSFButton(style: .secondary,
+                                             size: .small) { [weak self] _ in
             guard let strongSelf = self else {
                 return
             }
 
             strongSelf.modifyBadgeNumbers(increment: -1)
-        })
-=======
-    private lazy var incrementBadgeButton: Button = {
-        let button = Button()
-        button.image = UIImage(named: "ic_fluent_add_20_regular")
-        button.accessibilityLabel = "Increment badge numbers"
-        button.addTarget(self, action: #selector(incrementBadgeNumbers), for: .touchUpInside)
-        return button
-    }()
-
-    private lazy var decrementBadgeButton: Button = {
-        let button = Button()
-        button.image = UIImage(named: "ic_fluent_subtract_20_regular")
-        button.accessibilityLabel = "Decrement badge numbers"
-        button.addTarget(self, action: #selector(decrementBadgeNumbers), for: .touchUpInside)
-        return button
->>>>>>> f0e5bb57
+        }
+        decrementBadgeButton.state.image = UIImage(named: "ic_fluent_subtract_20_regular")
+        decrementBadgeButton.state.accessibilityLabel = "Decrement badge numbers"
+
+        return decrementBadgeButton
     }()
 
     private func presentSideTabBar() {
@@ -120,49 +113,7 @@
         optionTableView.separatorStyle = .none
         contentView.addSubview(optionTableView)
 
-<<<<<<< HEAD
-        let showTopTitlesView = createLabelAndSwitchRow(labelText: "Show top item titles",
-                                                        switchAction: #selector(toggleShowTopItemTitles(switchView:)),
-                                                        isOn: false)
-        showTopTitlesView.translatesAutoresizingMaskIntoConstraints = false
-        optionsStackView.addArrangedSubview(showTopTitlesView)
-
-        let showBottomTitlesView = createLabelAndSwitchRow(labelText: "Show bottom item titles",
-                                                           switchAction: #selector(toggleShowBottomItemTitles(switchView:)),
-                                                           isOn: false)
-        showBottomTitlesView.translatesAutoresizingMaskIntoConstraints = false
-        optionsStackView.addArrangedSubview(showBottomTitlesView)
-
-        let showBadgeNumbersView = createLabelAndSwitchRow(labelText: "Show badge numbers",
-                                                           switchAction: #selector(toggleShowBadgeNumbers(switchView:)),
-                                                           isOn: showBadgeNumbers)
-        showBadgeNumbersView.translatesAutoresizingMaskIntoConstraints = false
-        optionsStackView.addArrangedSubview(showBadgeNumbersView)
-
-        let useHigherBadgeNumbersView = createLabelAndSwitchRow(labelText: "Use higher badge numbers",
-                                                                switchAction: #selector(toggleUseHigherBadgeNumbers(switchView:)),
-                                                                isOn: useHigherBadgeNumbers)
-        useHigherBadgeNumbersView.translatesAutoresizingMaskIntoConstraints = false
-        optionsStackView.addArrangedSubview(useHigherBadgeNumbersView)
-
-        let badgeNumberButtonsStackView = UIStackView(arrangedSubviews: [incrementBadgeButton.view, decrementBadgeButton.view])
-        badgeNumberButtonsStackView.spacing = 20
-        let modifyBadgeNumbersView = createLabelAndViewsRow(labelText: "Modify badge numbers", views: [badgeNumberButtonsStackView])
-        modifyBadgeNumbersView.translatesAutoresizingMaskIntoConstraints = false
-        optionsStackView.addArrangedSubview(modifyBadgeNumbersView)
-
-        optionsStackView.addArrangedSubview(createButton(title: "Dismiss", action: { [weak self] _ in
-            guard let strongSelf = self else {
-                return
-            }
-
-            strongSelf.dismiss(animated: false) {
-                strongSelf.navigationController?.popViewController(animated: true)
-            }
-        }).view)
-=======
         showAvatarView(true)
->>>>>>> f0e5bb57
 
         NSLayoutConstraint.activate([
             sideTabBar.leadingAnchor.constraint(equalTo: contentViewController.view.leadingAnchor),
@@ -184,10 +135,6 @@
         updateBadgeButtons()
     }
 
-<<<<<<< HEAD
-    @objc private func toggleAvatarView(switchView: UISwitch) {
-        showAvatarView(switchView.isOn)
-=======
     @objc private func dismissSideTabBar() {
         dismiss(animated: false) {
             self.navigationController?.popViewController(animated: true)
@@ -196,7 +143,6 @@
 
     @objc private func toggleAvatarView(_ cell: BooleanCell) {
         showAvatarView(cell.isOn)
->>>>>>> f0e5bb57
     }
 
     @objc private func toggleShowBadgeNumbers(_ cell: BooleanCell) {
@@ -264,16 +210,6 @@
         }
 
         updateBadgeNumbers()
-    }
-<<<<<<< HEAD
-=======
-
-    @objc private func incrementBadgeNumbers() {
-        modifyBadgeNumbers(increment: 1)
-    }
-
-    @objc private func decrementBadgeNumbers() {
-        modifyBadgeNumbers(increment: -1)
     }
 
     private let optionsCellItems: [CellItem] = {
@@ -286,7 +222,6 @@
                 CellItem(title: "Dismiss", type: .action, action: #selector(dismissSideTabBar))
         ]
     }()
->>>>>>> f0e5bb57
 }
 
 // MARK: - SideTabBarDemoController: SideTabBarDelegate
@@ -345,8 +280,8 @@
             }
 
             let stackView = UIStackView(frame: CGRect(x: 0, y: 0, width: 100, height: 40))
-            stackView.addArrangedSubview(decrementBadgeButton)
-            stackView.addArrangedSubview(incrementBadgeButton)
+            stackView.addArrangedSubview(decrementBadgeButton.view)
+            stackView.addArrangedSubview(incrementBadgeButton.view)
             stackView.distribution = .fillEqually
             stackView.alignment = .center
             stackView.spacing = 4
