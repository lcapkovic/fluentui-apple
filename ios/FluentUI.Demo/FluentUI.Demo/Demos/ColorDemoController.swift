//
//  Copyright (c) Microsoft Corporation. All rights reserved.
//  Licensed under the MIT License.
//

import FluentUI
import UIKit

class ColorDemoController: UIViewController {
    private var sections: [DemoColorSection] = [
        DemoColorSection(text: "App specific color", colorViews: [
            DemoColorView(text: "Shade30", colorProvider: { (window: UIWindow) -> UIColor in return Colors.primaryShade30(for: window) }),
            DemoColorView(text: "Shade20", colorProvider: { (window: UIWindow) -> UIColor in return Colors.primaryShade20(for: window) }),
            DemoColorView(text: "Shade10", colorProvider: { (window: UIWindow) -> UIColor in return Colors.primaryShade10(for: window) }),
            DemoColorView(text: "Primary", colorProvider: { (window: UIWindow) -> UIColor in return Colors.primary(for: window) }),
            DemoColorView(text: "Tint10", colorProvider: { (window: UIWindow) -> UIColor in return Colors.primaryTint10(for: window) }),
            DemoColorView(text: "Tint20", colorProvider: { (window: UIWindow) -> UIColor in return Colors.primaryTint20(for: window) }),
            DemoColorView(text: "Tint30", colorProvider: { (window: UIWindow) -> UIColor in return Colors.primaryTint30(for: window) }),
            DemoColorView(text: "Tint40", colorProvider: { (window: UIWindow) -> UIColor in return Colors.primaryTint40(for: window) })
        ]),
        DemoColorSection(text: "Neutral colors", colorViews: [
            DemoColorView(text: "gray950", color: Colors.gray950),
            DemoColorView(text: "gray900", color: Colors.gray900),
            DemoColorView(text: "gray800", color: Colors.gray800),
            DemoColorView(text: "gray700", color: Colors.gray700),
            DemoColorView(text: "gray600", color: Colors.gray600),
            DemoColorView(text: "gray500", color: Colors.gray500),
            DemoColorView(text: "gray400", color: Colors.gray400),
            DemoColorView(text: "gray300", color: Colors.gray300),
            DemoColorView(text: "gray200", color: Colors.gray200),
            DemoColorView(text: "gray100", color: Colors.gray100),
            DemoColorView(text: "gray50", color: Colors.gray50),
            DemoColorView(text: "gray25", color: Colors.gray25)
        ]),
        DemoColorSection(text: "Shared colors", colorViews: [
            DemoColorView(text: Colors.Palette.pinkRed10.name, color: Colors.Palette.pinkRed10.color),
            DemoColorView(text: Colors.Palette.red20.name, color: Colors.Palette.red20.color),
            DemoColorView(text: Colors.Palette.red10.name, color: Colors.Palette.red10.color),
            DemoColorView(text: Colors.Palette.orange30.name, color: Colors.Palette.orange30.color),
            DemoColorView(text: Colors.Palette.orange20.name, color: Colors.Palette.orange20.color),
            DemoColorView(text: Colors.Palette.orangeYellow20.name, color: Colors.Palette.orangeYellow20.color),
            DemoColorView(text: Colors.Palette.green20.name, color: Colors.Palette.green20.color),
            DemoColorView(text: Colors.Palette.green10.name, color: Colors.Palette.green10.color),
            DemoColorView(text: Colors.Palette.cyan30.name, color: Colors.Palette.cyan30.color),
            DemoColorView(text: Colors.Palette.cyan20.name, color: Colors.Palette.cyan20.color),
            DemoColorView(text: Colors.Palette.cyanBlue20.name, color: Colors.Palette.cyanBlue20.color),
            DemoColorView(text: Colors.Palette.blue10.name, color: Colors.Palette.blue10.color),
            DemoColorView(text: Colors.Palette.blueMagenta30.name, color: Colors.Palette.blueMagenta30.color),
            DemoColorView(text: Colors.Palette.blueMagenta20.name, color: Colors.Palette.blueMagenta20.color),
            DemoColorView(text: Colors.Palette.magenta20.name, color: Colors.Palette.magenta20.color),
            DemoColorView(text: Colors.Palette.magenta10.name, color: Colors.Palette.magenta10.color),
            DemoColorView(text: Colors.Palette.magentaPink10.name, color: Colors.Palette.magentaPink10.color),
            DemoColorView(text: Colors.Palette.gray40.name, color: Colors.Palette.gray40.color),
            DemoColorView(text: Colors.Palette.gray30.name, color: Colors.Palette.gray30.color),
            DemoColorView(text: Colors.Palette.gray20.name, color: Colors.Palette.gray20.color)
        ]),
        DemoColorSection(text: "Message colors", colorViews: [
            DemoColorView(text: Colors.Palette.dangerShade30.name, color: Colors.Palette.dangerShade30.color),
            DemoColorView(text: Colors.Palette.dangerShade20.name, color: Colors.Palette.dangerShade20.color),
            DemoColorView(text: Colors.Palette.dangerShade10.name, color: Colors.Palette.dangerShade10.color),
            DemoColorView(text: Colors.Palette.dangerPrimary.name, color: Colors.Palette.dangerPrimary.color),
            DemoColorView(text: Colors.Palette.dangerTint10.name, color: Colors.Palette.dangerTint10.color),
            DemoColorView(text: Colors.Palette.dangerTint20.name, color: Colors.Palette.dangerTint20.color),
            DemoColorView(text: Colors.Palette.dangerTint30.name, color: Colors.Palette.dangerTint30.color),
            DemoColorView(text: Colors.Palette.dangerTint40.name, color: Colors.Palette.dangerTint40.color),
            DemoColorView(text: Colors.Palette.warningShade30.name, color: Colors.Palette.warningShade30.color),
            DemoColorView(text: Colors.Palette.warningShade20.name, color: Colors.Palette.warningShade20.color),
            DemoColorView(text: Colors.Palette.warningShade10.name, color: Colors.Palette.warningShade10.color),
            DemoColorView(text: Colors.Palette.warningPrimary.name, color: Colors.Palette.warningPrimary.color),
            DemoColorView(text: Colors.Palette.warningTint10.name, color: Colors.Palette.warningTint10.color),
            DemoColorView(text: Colors.Palette.warningTint20.name, color: Colors.Palette.warningTint20.color),
            DemoColorView(text: Colors.Palette.warningTint30.name, color: Colors.Palette.warningTint30.color),
            DemoColorView(text: Colors.Palette.warningTint40.name, color: Colors.Palette.warningTint40.color),
            DemoColorView(text: Colors.Palette.successShade30.name, color: Colors.Palette.successShade30.color),
            DemoColorView(text: Colors.Palette.successShade20.name, color: Colors.Palette.successShade20.color),
            DemoColorView(text: Colors.Palette.successShade10.name, color: Colors.Palette.successShade10.color),
            DemoColorView(text: Colors.Palette.successPrimary.name, color: Colors.Palette.successPrimary.color),
            DemoColorView(text: Colors.Palette.successTint10.name, color: Colors.Palette.successTint10.color),
            DemoColorView(text: Colors.Palette.successTint20.name, color: Colors.Palette.successTint20.color),
            DemoColorView(text: Colors.Palette.successTint30.name, color: Colors.Palette.successTint30.color),
            DemoColorView(text: Colors.Palette.successTint40.name, color: Colors.Palette.successTint40.color)
        ]),
        DemoColorSection(text: "Presence colors", colorViews: [
            DemoColorView(text: Colors.Palette.presenceAvailable.name, color: Colors.Palette.presenceAvailable.color),
            DemoColorView(text: Colors.Palette.presenceAway.name, color: Colors.Palette.presenceAway.color),
            DemoColorView(text: Colors.Palette.presenceBlocked.name, color: Colors.Palette.presenceBlocked.color),
            DemoColorView(text: Colors.Palette.presenceBusy.name, color: Colors.Palette.presenceBusy.color),
            DemoColorView(text: Colors.Palette.presenceDnd.name, color: Colors.Palette.presenceDnd.color),
            DemoColorView(text: Colors.Palette.presenceOffline.name, color: Colors.Palette.presenceOffline.color),
            DemoColorView(text: Colors.Palette.presenceOof.name, color: Colors.Palette.presenceOof.color),
            DemoColorView(text: Colors.Palette.presenceUnknown.name, color: Colors.Palette.presenceUnknown.color)
        ])
    ]

    private var currentDemoListViewController: DemoListViewController? {
        return navigationController?.viewControllers.first as? DemoListViewController
    }

    override func loadView() {
        tableView.translatesAutoresizingMaskIntoConstraints = false

        tableView.register(TableViewCell.self, forCellReuseIdentifier: TableViewCell.identifier)
        tableView.register(TableViewHeaderFooterView.self, forHeaderFooterViewReuseIdentifier: TableViewHeaderFooterView.identifier)
        tableView.dataSource = self
        tableView.delegate = self
        tableView.separatorStyle = .none
        tableView.allowsSelection = false
        tableView.backgroundColor = TableViewCell.tableBackgroundColor

<<<<<<< HEAD
        let separator = Separator(orientation: .horizontal)
        let stackView = UIStackView(arrangedSubviews: [segmentedControl, separator, tableView])
=======
        let stackView = UIStackView(arrangedSubviews: [segmentedControl, divider, tableView])
>>>>>>> 43c3a803
        stackView.setCustomSpacing(8, after: segmentedControl)
        stackView.axis = .vertical
        stackView.translatesAutoresizingMaskIntoConstraints = false

        view = UIView(frame: .zero)
        view.addSubview(stackView)

        view.backgroundColor = Colors.navigationBarBackground

        if let currentDemoListViewController = currentDemoListViewController {
            segmentedControl.selectedSegmentIndex = DemoColorTheme.allCases.firstIndex(where: { $0.name == currentDemoListViewController.theme.name }) ?? 0
        } else {
            segmentedControl.selectedSegmentIndex = 0
        }

        // Only use safe area for top and bottom, not left and right, to ensure that the scroll view extends edge to edge
        // when in landscape mode
        NSLayoutConstraint.activate([
            stackView.leadingAnchor.constraint(equalTo: view.leadingAnchor),
            stackView.trailingAnchor.constraint(equalTo: view.trailingAnchor),
            stackView.topAnchor.constraint(equalTo: view.safeAreaLayoutGuide.topAnchor),
            stackView.bottomAnchor.constraint(equalTo: view.safeAreaLayoutGuide.bottomAnchor)
        ])

        NotificationCenter.default.addObserver(self, selector: #selector(didChangeTheme), name: Notification.Name.didChangeTheme, object: nil)
    }

    override func viewDidAppear(_ animated: Bool) {
        super.viewDidAppear(animated)
        navigationController?.navigationBar.shadowImage = UIImage()
    }

    override func viewWillDisappear(_ animated: Bool) {
        super.viewWillDisappear(animated)
        navigationController?.navigationBar.shadowImage = nil
    }

    private lazy var segmentedControl: SegmentedControl = {
        let segmentedControl = SegmentedControl(items: DemoColorTheme.allCases.map({ return SegmentItem(title: $0.name) }), style: .primaryPill)
        segmentedControl.addTarget(self, action: #selector(segmentedControlValueChanged(sender:)), for: .valueChanged)
        return segmentedControl
    }()

    @objc private func segmentedControlValueChanged(sender: Any) {
        if let segmentedControl = sender as? SegmentedControl, let window = self.view.window {
            if let currentDemoListViewController = currentDemoListViewController {
                currentDemoListViewController.updateColorProviderFor(window: window, theme: DemoColorTheme.allCases[segmentedControl.selectedSegmentIndex])
            }
        }
    }

    @objc private func didChangeTheme() {
        // The controls in this controller are not fully theme-aware yet, so
        // we need to manually poke them and have them refresh their colors.
        sections.forEach { section in
            section.colorViews.forEach { colorView in
                colorView.updateBackgroundColor()
            }
        }
        segmentedControl.updateColors()
    }

    private let tableView = UITableView(frame: .zero, style: .grouped)
    private let divider = MSFDivider()
}

// MARK: - ColorDemoController: UITableViewDelegate

extension ColorDemoController: UITableViewDelegate {
    func tableView(_ tableView: UITableView, viewForHeaderInSection section: Int) -> UIView? {
        let header = tableView.dequeueReusableHeaderFooterView(withIdentifier: TableViewHeaderFooterView.identifier) as? TableViewHeaderFooterView
        let section = sections[section]
        header?.setup(style: .header, title: section.text)
        return header
    }
}

// MARK: - ColorDemoController: UITableViewDataSource

extension ColorDemoController: UITableViewDataSource {
    func numberOfSections(in tableView: UITableView) -> Int {
        return sections.count
    }

    func tableView(_ tableView: UITableView, numberOfRowsInSection section: Int) -> Int {
        return sections[section].colorViews.count
    }

    func tableView(_ tableView: UITableView, cellForRowAt indexPath: IndexPath) -> UITableViewCell {
        guard let cell = tableView.dequeueReusableCell(withIdentifier: TableViewCell.identifier) as? TableViewCell else {
            return UITableViewCell()
        }

        let section = sections[indexPath.section]
        let colorView = section.colorViews[indexPath.row]

        cell.setup(title: colorView.text, customView: colorView)
        return cell
    }

}

class DemoColorView: UIView {
    let text: String
    var colorProvider: ((UIWindow) -> (UIColor))?

    init(text: String, color: UIColor) {
        self.text = text
        super.init(frame: .zero)
        backgroundColor = color
    }

    init(text: String, colorProvider: @escaping (UIWindow) -> (UIColor)) {
        self.text = text
        super.init(frame: .zero)
        self.colorProvider = colorProvider
    }

    @available(*, unavailable)
    required init?(coder: NSCoder) {
        preconditionFailure("init(coder:) has not been implemented")
    }

    override var intrinsicContentSize: CGSize {
        return CGSize(width: 30, height: 30)
    }

    override func didMoveToWindow() {
        super.didMoveToWindow()
        updateBackgroundColor()
    }

    func updateBackgroundColor() {
        if let colorProvider = colorProvider,
            let window = window {
            backgroundColor = colorProvider(window)
        }
    }
}

struct DemoColorSection {
    let text: String
    let colorViews: [DemoColorView]

    init(text: String, colorViews: [DemoColorView]) {
        self.text = text
        self.colorViews = colorViews
    }
}<|MERGE_RESOLUTION|>--- conflicted
+++ resolved
@@ -107,12 +107,8 @@
         tableView.allowsSelection = false
         tableView.backgroundColor = TableViewCell.tableBackgroundColor
 
-<<<<<<< HEAD
         let separator = Separator(orientation: .horizontal)
         let stackView = UIStackView(arrangedSubviews: [segmentedControl, separator, tableView])
-=======
-        let stackView = UIStackView(arrangedSubviews: [segmentedControl, divider, tableView])
->>>>>>> 43c3a803
         stackView.setCustomSpacing(8, after: segmentedControl)
         stackView.axis = .vertical
         stackView.translatesAutoresizingMaskIntoConstraints = false
