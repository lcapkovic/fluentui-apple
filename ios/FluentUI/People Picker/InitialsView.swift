--- conflicted
+++ resolved
@@ -12,12 +12,7 @@
  The initials are generated from a provided primary text (e.g. a name) or secondary text (e.g. an email address) and placed as a label above a colored background.
  */
 class InitialsView: UIView {
-<<<<<<< HEAD
-    static func initialsBackgroundColor(fromPrimaryText primaryText: String?, secondaryText: String?, colorOptions: [UIColor]? = nil) -> UIColor {
-=======
-    private static func initialsColorSet(fromPrimaryText primaryText: String?, secondaryText: String?) -> ColorSet {
->>>>>>> cd9fd02a
-        // Set the color based on the primary text and secondary text
+    static func initialsHashCode(fromPrimaryText primaryText: String?, secondaryText: String?) -> Int {
         var combined: String
         if let secondaryText = secondaryText, let primaryText = primaryText, secondaryText.count > 0 {
             combined = primaryText + secondaryText
@@ -27,14 +22,24 @@
             combined = ""
         }
 
-<<<<<<< HEAD
-        let colors = colorOptions ?? Colors.avatarBackgroundColors
-=======
-        let colors = Colors.avatarColors
->>>>>>> cd9fd02a
         let combinedHashable = combined as NSString
-        let hashCode = Int(abs(javaHashCode(combinedHashable)))
+        return Int(abs(javaHashCode(combinedHashable)))
+    }
+
+    static func initialsCalculatedColor(fromPrimaryText primaryText: String?, secondaryText: String?, colorOptions: [UIColor]? = nil) -> UIColor {
+        guard let colors = colorOptions else {
+            return .black
+        }
+
+        // Set the color based on the primary text and secondary text
+        let hashCode = initialsHashCode(fromPrimaryText: primaryText, secondaryText: secondaryText)
         return colors[hashCode % colors.count]
+    }
+
+    private static func initialsColorSet(fromPrimaryText primaryText: String?, secondaryText: String?) -> ColorSet {
+        let hashCode = initialsHashCode(fromPrimaryText: primaryText, secondaryText: secondaryText)
+        let colorSets = Colors.avatarColors
+        return colorSets[hashCode % colorSets.count]
     }
 
     static func initialsText(fromPrimaryText primaryText: String?, secondaryText: String?) -> String {
