//
//  Copyright (c) Microsoft Corporation. All rights reserved.
//  Licensed under the MIT License.
//

import UIKit

// MARK: PillButton

/// An `PillButton` is a button in the shape of a pill that can have two states: on (Selected) and off (not selected)
@objc(MSFPillButton)
open class PillButton: UIButton {

    /// Set `backgroundColor` to customize background color of the pill button
    @objc open var customBackgroundColor: UIColor? {
        didSet {
            updateAppearance()
        }
    }

    /// Set `selectedBackgroundColor` to customize background color of the pill button
    @objc open var customSelectedBackgroundColor: UIColor? {
        didSet {
            updateAppearance()
        }
    }

    /// Set `textColor` to customize background color of the pill button
    @objc open var customTextColor: UIColor? {
        didSet {
            updateAppearance()
        }
    }

    /// Set `selectedTextColor` to customize background color of the pill button
    @objc open var customSelectedTextColor: UIColor? {
        didSet {
            updateAppearance()
        }
    }

    /// Set `unreadDotColor` to customize color of the pill button unread dot
    @objc open var customUnreadDotColor: UIColor? {
        didSet {
            updateAppearance()
        }
    }

    open override func didMoveToWindow() {
        super.didMoveToWindow()
        updateAppearance()
    }

    @objc public init(pillBarItem: PillButtonBarItem,
                      style: PillButtonStyle = .primary) {
        self.pillBarItem = pillBarItem
        self.style = style
        super.init(frame: .zero)
        setupView()

        NotificationCenter.default.addObserver(self,
                                               selector: #selector(isUnreadValueDidChange),
                                               name: PillButtonBarItem.isUnreadValueDidChangeNotification,
                                               object: pillBarItem)
<<<<<<< HEAD
        NotificationCenter.default.addObserver(self,
                                               selector: #selector(themeDidChange),
                                               name: .didChangeTheme,
                                               object: nil)
=======

        NotificationCenter.default.addObserver(self,
                                               selector: #selector(titleValueDidChange),
                                               name: PillButtonBarItem.titleValueDidChangeNotification,
                                               object: pillBarItem)
>>>>>>> c1510a3a
    }

    @objc func themeDidChange(_ notification: Notification) {
        guard let window = window, window.isEqual(notification.object) else {
            return
        }
        updateAppearance()
    }

    lazy var unreadDotColor: UIColor = customUnreadDotColor ?? PillButton.enabledUnreadDotColor(for: fluentTheme, for: style)

    lazy var titleFont: FontInfo = PillButton.titleFont(for: fluentTheme)

    @objc public static let cornerRadius: CGFloat = 16.0

    @objc public let pillBarItem: PillButtonBarItem

    @objc public let style: PillButtonStyle

    public required init?(coder aDecoder: NSCoder) {
        preconditionFailure("init(coder:) has not been implemented")
    }

    public override var isSelected: Bool {
        didSet {
            if oldValue != isSelected && isSelected == true {
                pillBarItem.isUnread = false
                updateUnreadDot()
            }
            updateAppearance()
            updateAccessibilityTraits()
        }
    }

    public override var isEnabled: Bool {
        didSet {
            updateAppearance()
            updateAccessibilityTraits()
        }
    }

    public override var isHighlighted: Bool {
        didSet {
            updateAppearance()
        }
    }

    public override func layoutSubviews() {
        super.layoutSubviews()
        updateUnreadDot()
    }

    private func setupView() {
        if #available(iOS 15.0, *) {
            var configuration = UIButton.Configuration.plain()
<<<<<<< HEAD
            configuration.attributedTitle = AttributedString(pillBarItem.title)
            configuration.attributedTitle?.font = .fluent(titleFont)
=======
>>>>>>> c1510a3a
            configuration.contentInsets = NSDirectionalEdgeInsets(top: Constants.topInset,
                                                                  leading: Constants.horizontalInset,
                                                                  bottom: Constants.bottomInset,
                                                                  trailing: Constants.horizontalInset)
            self.configuration = configuration

            // This updates the attributed title stored in self.configuration,
            // so it needs to be called after we set the configuration.
            updateAttributedTitle()

            configurationUpdateHandler = { [weak self] _ in
                self?.updateAppearance()
            }
        } else {
            setTitle(pillBarItem.title, for: .normal)
            titleLabel?.font = .fluent(titleFont)

            contentEdgeInsets = UIEdgeInsets(top: Constants.topInset,
                                             left: Constants.horizontalInset,
                                             bottom: Constants.bottomInset,
                                             right: Constants.horizontalInset)
        }

        layer.cornerRadius = PillButton.cornerRadius
        clipsToBounds = true

        layer.cornerCurve = .continuous
        largeContentTitle = titleLabel?.text
        showsLargeContentViewer = true
    }

    private func updateAccessibilityTraits() {
        if isSelected {
            accessibilityTraits.insert(.selected)
        } else {
            accessibilityTraits.remove(.selected)
        }

        if isEnabled {
            accessibilityTraits.remove(.notEnabled)
        } else {
            accessibilityTraits.insert(.notEnabled)
        }
    }

    private var isUnreadDotVisible: Bool = false {
        didSet {
            if oldValue != isUnreadDotVisible {
                if isUnreadDotVisible {
                    layer.addSublayer(unreadDotLayer)
                } else {
                    unreadDotLayer.removeFromSuperlayer()
                }
            }
        }
    }

    private let unreadDotLayer: CALayer = {
        let unreadDotLayer = CALayer()
        unreadDotLayer.bounds.size = CGSize(width: Constants.unreadDotSize, height: Constants.unreadDotSize)
        unreadDotLayer.cornerRadius = Constants.unreadDotSize / 2
        return unreadDotLayer
    }()

    @objc private func isUnreadValueDidChange() {
        isUnreadDotVisible = pillBarItem.isUnread
        setNeedsLayout()
    }

    @objc private func titleValueDidChange() {
        if #available(iOS 15.0, *) {
            updateAttributedTitle()
        } else {
            setTitle(pillBarItem.title, for: .normal)
        }
    }

    @available(iOS 15, *)
    private func updateAttributedTitle() {
        let itemTitle = pillBarItem.title
        var attributedTitle = AttributedString(itemTitle)
        attributedTitle.font = Constants.font
        configuration?.attributedTitle = attributedTitle

        // Workaround for Apple bug: when UIButton.Configuration is used with UIControl's isSelected = true, accessibilityLabel doesn't get set automatically
        accessibilityLabel = itemTitle

        // This sets colors on the attributed string, so it must run whenever we recreate it.
        updateAppearance()
    }

    private func updateUnreadDot() {
        isUnreadDotVisible = pillBarItem.isUnread
        if isUnreadDotVisible {
            let anchor = self.titleLabel?.frame ?? .zero
            let xPos: CGFloat
            if effectiveUserInterfaceLayoutDirection == .leftToRight {
                xPos = round(anchor.maxX + Constants.unreadDotOffset.x)
            } else {
                xPos = round(anchor.minX - Constants.unreadDotOffset.x - Constants.unreadDotSize)
            }
            unreadDotLayer.frame.origin = CGPoint(x: xPos, y: anchor.minY + Constants.unreadDotOffset.y)
            unreadDotLayer.backgroundColor = unreadDotColor.cgColor
        }
    }

    private func updateAppearance() {
        // TODO: Once iOS 14 support is dropped, these should be converted to constants (let) that will be initialized by the logic below.
        var resolvedBackgroundColor: UIColor = .clear
        var resolvedTitleColor: UIColor = .clear

        if isSelected {
            if isEnabled {
                resolvedBackgroundColor = customSelectedBackgroundColor ?? (isHighlighted
                                                                            ? PillButton.selectedHighlightedBackgroundColor(for: fluentTheme, for: style)
                                                                            : PillButton.selectedBackgroundColor(for: fluentTheme, for: style))
                if #available(iOS 15.0, *) {
                    resolvedTitleColor = customSelectedTextColor ?? (isHighlighted ? PillButton.selectedHighlightedTitleColor(for: fluentTheme, for: style)
                                                                     : PillButton.selectedTitleColor(for: fluentTheme, for: style))
                } else {
                    setTitleColor(customSelectedTextColor ?? PillButton.selectedTitleColor(for: fluentTheme, for: style),
                                  for: .normal)
                    setTitleColor(customSelectedTextColor ?? PillButton.selectedHighlightedTitleColor(for: fluentTheme, for: style),
                                  for: .highlighted)
                }

                setTitleColor(customSelectedTextColor ?? PillButton.selectedTitleColor(for: fluentTheme, for: style), for: .normal)
                setTitleColor(customSelectedTextColor ?? PillButton.selectedHighlightedTitleColor(for: fluentTheme, for: style), for: .highlighted)
            } else {
                resolvedBackgroundColor = PillButton.selectedDisabledBackgroundColor(for: fluentTheme, for: style)
                if #available(iOS 15.0, *) {
                    resolvedTitleColor = PillButton.selectedDisabledTitleColor(for: fluentTheme, for: style)
                } else {
                    setTitleColor(PillButton.selectedDisabledTitleColor(for: fluentTheme, for: style),
                                  for: .normal)
                }
            }
        } else {
            if isEnabled {
                unreadDotColor = customUnreadDotColor ?? PillButton.enabledUnreadDotColor(for: fluentTheme, for: style)
                resolvedBackgroundColor = customBackgroundColor ?? (isHighlighted
                                                                    ? PillButton.highlightedBackgroundColor(for: fluentTheme, for: style)
                                                                    : PillButton.normalBackgroundColor(for: fluentTheme, for: style))
                if #available(iOS 15.0, *) {
                    resolvedTitleColor = {
                        guard let customTextColor = customTextColor else {
                            if isHighlighted {
                                return PillButton.highlightedTitleColor(for: fluentTheme, for: style)
                            }

                            return PillButton.titleColor(for: fluentTheme, for: style)
                        }

                        return customTextColor
                    }()
                } else {
                    setTitleColor(customTextColor ?? PillButton.titleColor(for: fluentTheme, for: style), for: .normal)
                    setTitleColor(customTextColor ?? PillButton.highlightedTitleColor(for: fluentTheme, for: style), for: .highlighted)
                }
            } else {
                unreadDotColor = customUnreadDotColor ?? PillButton.disabledUnreadDotColor(for: fluentTheme, for: style)
                resolvedBackgroundColor = customBackgroundColor ?? PillButton.disabledBackgroundColor(for: fluentTheme, for: style)
                if #available(iOS 15.0, *) {
                    resolvedTitleColor = PillButton.disabledTitleColor(for: fluentTheme, for: style)
                } else {
                    setTitleColor(PillButton.disabledTitleColor(for: fluentTheme, for: style), for: .disabled)
                }
            }
        }

        if #available(iOS 15.0, *) {
            configuration?.background.backgroundColor = resolvedBackgroundColor
<<<<<<< HEAD
            configuration?.attributedTitle?.setAttributes(AttributeContainer([NSAttributedString.Key.foregroundColor: resolvedTitleColor,
                                                                              NSAttributedString.Key.font: titleFont]))
=======
            configuration?.attributedTitle?.foregroundColor = resolvedTitleColor
>>>>>>> c1510a3a
        } else {
            backgroundColor = resolvedBackgroundColor
        }
    }

    private struct Constants {
        static let bottomInset: CGFloat = 6.0
        static let horizontalInset: CGFloat = 16.0
        static let topInset: CGFloat = 6.0
        static let unreadDotOffset = CGPoint(x: 6.0, y: 3.0)
        static let unreadDotSize: CGFloat = 6.0
    }
}<|MERGE_RESOLUTION|>--- conflicted
+++ resolved
@@ -62,18 +62,10 @@
                                                selector: #selector(isUnreadValueDidChange),
                                                name: PillButtonBarItem.isUnreadValueDidChangeNotification,
                                                object: pillBarItem)
-<<<<<<< HEAD
         NotificationCenter.default.addObserver(self,
                                                selector: #selector(themeDidChange),
                                                name: .didChangeTheme,
                                                object: nil)
-=======
-
-        NotificationCenter.default.addObserver(self,
-                                               selector: #selector(titleValueDidChange),
-                                               name: PillButtonBarItem.titleValueDidChangeNotification,
-                                               object: pillBarItem)
->>>>>>> c1510a3a
     }
 
     @objc func themeDidChange(_ notification: Notification) {
@@ -129,11 +121,8 @@
     private func setupView() {
         if #available(iOS 15.0, *) {
             var configuration = UIButton.Configuration.plain()
-<<<<<<< HEAD
             configuration.attributedTitle = AttributedString(pillBarItem.title)
             configuration.attributedTitle?.font = .fluent(titleFont)
-=======
->>>>>>> c1510a3a
             configuration.contentInsets = NSDirectionalEdgeInsets(top: Constants.topInset,
                                                                   leading: Constants.horizontalInset,
                                                                   bottom: Constants.bottomInset,
@@ -306,12 +295,8 @@
 
         if #available(iOS 15.0, *) {
             configuration?.background.backgroundColor = resolvedBackgroundColor
-<<<<<<< HEAD
             configuration?.attributedTitle?.setAttributes(AttributeContainer([NSAttributedString.Key.foregroundColor: resolvedTitleColor,
                                                                               NSAttributedString.Key.font: titleFont]))
-=======
-            configuration?.attributedTitle?.foregroundColor = resolvedTitleColor
->>>>>>> c1510a3a
         } else {
             backgroundColor = resolvedBackgroundColor
         }
