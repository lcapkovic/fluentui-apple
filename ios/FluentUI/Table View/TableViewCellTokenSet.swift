--- conflicted
+++ resolved
@@ -155,19 +155,11 @@
             case .brandTextColor:
                 return .dynamicColor { theme.aliasTokens.colors[.brandForeground1] }
 
-<<<<<<< HEAD
             case .booleanCellBrandColor:
                 return .dynamicColor { theme.aliasTokens.colors[.brandBackground1] }
 
             case .communicationTextColor:
                 return .dynamicColor { theme.aliasTokens.colors[.brandStroke1] }
-=======
-            case .communicationTextColor:
-                return .dynamicColor {
-                    DynamicColor(light: ColorValue(0x0078D4),
-                                 dark: ColorValue(0x0086F0))
-                }
->>>>>>> 7eec0d2c
             }
         }
     }
