--- conflicted
+++ resolved
@@ -7,14 +7,8 @@
       - 0.2.[0-9]+_main_0.2
 jobs:
   Pod-Publish:
-<<<<<<< HEAD
-    if: github.event.base_ref == 'refs/heads/main'
     runs-on: macOS-11
 
-=======
-    runs-on: macOS-11
-    
->>>>>>> 4419a00b
     steps:
     - uses: actions/checkout@v2
     - name: Switch to current version of Xcode
